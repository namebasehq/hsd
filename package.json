--- conflicted
+++ resolved
@@ -1,12 +1,7 @@
 {
   "name": "hsd",
-<<<<<<< HEAD
-  "version": "0.0.0",
+  "version": "2.0.0",
   "private": false,
-=======
-  "version": "2.0.0",
-  "private": true,
->>>>>>> da24c5a8
   "description": "Cryptocurrency bike-shed",
   "license": "MIT",
   "repository": "git://github.com/namebasehq/hsd.git",
