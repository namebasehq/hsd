{
  "name": "hsd",
<<<<<<< HEAD
  "version": "0.0.0",
  "private": false,
=======
  "version": "2.4.0",
>>>>>>> 375ef411
  "description": "Cryptocurrency bike-shed",
  "license": "MIT",
  "repository": "git://github.com/namebasehq/hsd.git",
  "homepage": "https://github.com/handshake-org/hsd",
  "bugs": {
    "url": "https://github.com/handshake-org/hsd/issues"
  },
  "author": "Christopher Jeffrey <chjjeffrey@gmail.com>",
  "keywords": [
    "blockchain",
    "cryptocurrency",
    "handshake",
    "hns",
    "wallet"
  ],
  "engines": {
    "node": ">=8.0.0"
  },
  "dependencies": {
    "bcfg": "~0.1.6",
    "bcrypto": "~5.4.0",
    "bdb": "~1.3.0",
    "bdns": "~0.1.5",
    "bevent": "~0.1.5",
    "bfile": "~0.2.2",
    "bfilter": "~1.0.5",
    "bheep": "~0.1.5",
    "binet": "~0.3.6",
    "blgr": "~0.1.8",
    "blru": "~0.1.6",
    "blst": "~0.1.5",
    "bmutex": "~0.1.6",
    "bns": "~0.14.0",
    "bsert": "~0.0.10",
    "bsock": "~0.1.9",
    "bsocks": "~0.2.5",
    "btcp": "~0.1.5",
    "buffer-map": "~0.0.7",
    "bufio": "~1.0.7",
    "bupnp": "~0.2.6",
    "bval": "~0.1.6",
    "bweb": "~0.1.10",
    "goosig": "~0.10.0",
    "hs-client": "~0.0.9",
    "n64": "~0.2.10",
    "mrmr": "~0.1.8",
    "namebase-hs-client": "github:namebasehq/hs-client#799eb9b",
    "urkel": "~0.7.0"
  },
  "devDependencies": {
    "babel-eslint": "^10.1.0",
    "bmocha": "^2.1.5",
    "eslint": "^7.7.0"
  },
  "main": "./lib/hsd.js",
  "bin": {
    "hsd": "./bin/hsd",
    "hsd-node": "./bin/node",
    "hsd-spvnode": "./bin/spvnode",
    "hs-seeder": "./bin/hs-seeder",
    "hs-wallet": "./bin/hsw",
    "hsd-cli": "./bin/hsd-cli",
    "hsw-cli": "./bin/hsw-cli"
  },
  "scripts": {
    "build-docs": "jsdoc -c jsdoc.json",
    "lint": "eslint $(cat .eslintfiles)",
    "lint-file": "eslint",
    "test": "bmocha --recursive --reporter spec test/*.js",
    "test-browser": "NODE_BACKEND=js bmocha --reporter spec test/*.js",
    "test-file": "bmocha --reporter spec",
    "test-file-browser": "NODE_BACKEND=js bmocha --reporter spec",
    "test-ci": "nyc --reporter lcov bmocha -- --reporter spec test/*.js"
  },
  "browser": {
    "./lib/covenants/reserved": "./lib/covenants/reserved-browser.js",
    "./lib/dns/icann": "./lib/dns/icann-browser.js",
    "./lib/hd/nfkd": "./lib/hd/nfkd-compat.js",
    "./lib/hd/wordlist": "./lib/hd/wordlist-browser.js",
    "./lib/workers/child": "./lib/workers/child-browser.js",
    "./lib/workers/parent": "./lib/workers/parent-browser.js",
    "./lib/hsd": "./lib/hsd-browser.js"
  }
}<|MERGE_RESOLUTION|>--- conflicted
+++ resolved
@@ -1,11 +1,6 @@
 {
   "name": "hsd",
-<<<<<<< HEAD
-  "version": "0.0.0",
-  "private": false,
-=======
   "version": "2.4.0",
->>>>>>> 375ef411
   "description": "Cryptocurrency bike-shed",
   "license": "MIT",
   "repository": "git://github.com/namebasehq/hsd.git",
