--- conflicted
+++ resolved
@@ -53,8 +53,8 @@
 const RES_OPT = { inet6: false, tcp: true };
 const CACHE_TTL = 30 * 60 * 1000;
 
-<<<<<<< HEAD
 // reference: https://tools.ietf.org/id/draft-chapin-rfc2606bis-00.html#registry
+// TODO add these in as a plugin
 const rfc2606 = [
   'corp',
   'domain',
@@ -68,20 +68,7 @@
   'localhost',
   'test'
 ];
-const blacklist = new Set([
-  'bit', // Namecoin
-  'eth', // ENS
-  'exit', // Tor
-  'gnu', // GNUnet (GNS)
-  'i2p', // Invisible Internet Project
-  'onion', // Tor
-  'tor', // OnioNS
-  'zkey', // GNS
-  ...rfc2606
-]);
-
-=======
->>>>>>> 208d1019
+
 /**
  * RootCache
  */
@@ -153,7 +140,8 @@
       'i2p', // Invisible Internet Project
       'onion', // Tor
       'tor', // OnioNS
-      'zkey' // GNS
+      'zkey', // GNS
+      ...rfc2606
     ]);
 
     this.cache = new RootCache(3000);
