--- conflicted
+++ resolved
@@ -504,16 +504,6 @@
   }
 
   /**
-<<<<<<< HEAD
-   * Deep rescan:
-   * Keep all keys, account data, wallet maps (name and path).
-   * Dump all TX history and balance state, rescan from genesis.
-   * @param {Boolean?} rescan -- only used for testing
-   * @returns {Promise}
-   */
-
-  async deepRescan(rescan = true) {
-=======
    * Deep Clean:
    * Keep all keys, account data, wallet maps (name and path).
    * Dump all TX history and balance state.
@@ -522,16 +512,11 @@
    */
 
   async deepClean() {
->>>>>>> d304ff4c
     const unlock1 = await this.txLock.lock();
     const unlock2 = await this.writeLock.lock();
     const unlock3 = await this.readLock.lock();
     try {
-<<<<<<< HEAD
-      return await this._deepRescan(rescan);
-=======
-      return await this._deepClean();
->>>>>>> d304ff4c
+        return await this._deepClean();
     } finally {
       unlock3();
       unlock2();
@@ -540,17 +525,6 @@
   }
 
   /**
-<<<<<<< HEAD
-   * Deep rescan (without locks)
-   * Keep all keys, account data, wallet name and path maps.
-   * Dump all TX history and balance state, rescan from genesis.
-   * @param {Boolean?} rescan -- only used for testing
-   * @returns {Promise}
-   */
-
-  async _deepRescan(rescan) {
-    this.logger.warning('Initiating deep rescan...');
-=======
    * Deep Clean (without locks):
    * Keep all keys, account data, wallet maps (name and path).
    * Dump all TX history and balance state.
@@ -560,7 +534,6 @@
 
   async _deepClean() {
     this.logger.warning('Initiating Deep Clean...');
->>>>>>> d304ff4c
 
     const b = this.db.batch();
     const removeRange = (opt) => {
@@ -614,23 +587,7 @@
 
     await b.write();
 
-<<<<<<< HEAD
-    if (rescan) {
-      try {
-        this.logger.warning('Rebuilding walletDB history for all wallets...');
-
-        const tip = await this.getBlock(0);
-        await this.setTip(tip);
-
-        this.rescanning = true;
-        await this.client.rescan(0);
-      } finally {
-        this.rescanning = false;
-      }
-    }
-=======
     this.logger.warning('Deep Clean complete. A rescan is now required.');
->>>>>>> d304ff4c
   }
 
   /**
