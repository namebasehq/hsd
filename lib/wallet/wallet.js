/* eslint-disable max-len */
/*!
 * wallet.js - wallet object for hsd
 * Copyright (c) 2017-2018, Christopher Jeffrey (MIT License).
 * https://github.com/handshake-org/hsd
 */

'use strict';

const assert = require('bsert');
const EventEmitter = require('events');
const {Lock} = require('bmutex');
const base58 = require('bcrypto/lib/encoding/base58');
const bio = require('bufio');
const blake2b = require('bcrypto/lib/blake2b');
const cleanse = require('bcrypto/lib/cleanse');
const LRU = require('blru');
const TXDB = require('./txdb');
const Path = require('./path');
const common = require('./common');
const Address = require('../primitives/address');
const MTX = require('../primitives/mtx');
const Script = require('../script/script');
const CoinView = require('../coins/coinview');
const WalletCoinView = require('./walletcoinview');
const WalletKey = require('./walletkey');
const HD = require('../hd/hd');
const Output = require('../primitives/output');
const Account = require('./account');
const MasterKey = require('./masterkey');
const policy = require('../protocol/policy');
const consensus = require('../protocol/consensus');
const rules = require('../covenants/rules');
const {Resource} = require('../dns/resource');
const Claim = require('../primitives/claim');
const reserved = require('../covenants/reserved');
const ownership = require('../covenants/ownership');
const {states} = require('../covenants/namestate');
const {types} = rules;
const {Mnemonic} = HD;
const {BufferSet} = require('buffer-map');
// eslint-disable-next-line no-unused-vars
const Coin = require('../primitives/coin');
const util = require('../utils/util');

/**
 * JSDoc imported types
 *
 * @typedef {import('../covenants/namestate')} NameState
 * @typedef {import('../primitives/tx')} TX
 * @typedef {import('./txdb').Details} Details
 */

/*
 * Constants
 */

const EMPTY = Buffer.alloc(0);
const MAX_REVEALS_PER_BATCH_TX = 200;

/**
 * Wallet
 * @alias module:wallet.Wallet
 * @extends EventEmitter
 */

class Wallet extends EventEmitter {
  /**
   * Create a wallet.
   * @constructor
   * @param {Object} options
   */

  constructor(wdb, options) {
    super();

    assert(wdb, 'WDB required.');

    this.wdb = wdb;
    this.db = wdb.db;
    this.network = wdb.network;
    this.logger = wdb.logger;
    this.writeLock = new Lock();
    this.fundLock = new Lock();

    this.wid = 0;
    this.id = null;
    this.watchOnly = false;
    this.accountDepth = 0;
    this.token = consensus.ZERO_HASH;
    this.tokenDepth = 0;
    this.master = new MasterKey();

    this.txdb = new TXDB(this.wdb);

    const bidsCacheSizeInBlocks = 20;
    const bidsPerAuction = 3; // average in March 2020 is ~3.1

    // TODO (bennett) - make this configurable from options
    const bidsCapacity =
      consensus.MAX_BLOCK_OPENS * bidsPerAuction * bidsCacheSizeInBlocks;
    this.sendBidResults = new LRU(bidsCapacity);

    // TODO (bennett) - make this configurable from options
    const opensCacheSizeInBlocks = 21;
    const opensCapacity = consensus.MAX_BLOCK_OPENS * opensCacheSizeInBlocks;
    this.sendOpenResults = new LRU(opensCapacity);

    // TODO (bennett) - make this configurable from options
    const updatesCacheSizeInBlocks = 20;
    const updatesPerAuction = 1; // average in March 2020 is ~3.1
    const updateCapacity =
      consensus.MAX_BLOCK_OPENS * updatesPerAuction * updatesCacheSizeInBlocks;
    this.sendUpdateResults = new LRU(updateCapacity);

    this.sendTransferResults = new LRU(25000);
    this.sendFinalizeResults = new LRU(25000);
    this.sendFinishResults = new LRU(25000);

    this.maxAncestors = policy.MEMPOOL_MAX_ANCESTORS;

    if (options)
      this.fromOptions(options);
  }

  /**
   * Inject properties from options object.
   * @private
   * @param {Object} options
   */

  fromOptions(options) {
    if (!options)
      return this;

    let key = options.master;
    let id, token, mnemonic;

    if (key) {
      if (typeof key === 'string')
        key = HD.PrivateKey.fromBase58(key, this.network);

      assert(HD.isPrivate(key),
        'Must create wallet with hd private key.');
    } else {
      mnemonic = new Mnemonic(options.mnemonic);
      key = HD.fromMnemonic(mnemonic, options.password);
    }

    this.master.fromKey(key, mnemonic);

    if (options.wid != null) {
      assert((options.wid >>> 0) === options.wid);
      this.wid = options.wid;
    }

    if (options.id) {
      assert(common.isName(options.id), 'Bad wallet ID.');
      id = options.id;
    }

    if (options.watchOnly != null) {
      assert(typeof options.watchOnly === 'boolean');
      this.watchOnly = options.watchOnly;
    }

    if (options.accountDepth != null) {
      assert((options.accountDepth >>> 0) === options.accountDepth);
      this.accountDepth = options.accountDepth;
    }

    if (options.token) {
      assert(Buffer.isBuffer(options.token));
      assert(options.token.length === 32);
      token = options.token;
    }

    if (options.tokenDepth != null) {
      assert((options.tokenDepth >>> 0) === options.tokenDepth);
      this.tokenDepth = options.tokenDepth;
    }

    if (options.maxAncestors != null) {
      assert((options.maxAncestors >>> 0) === options.maxAncestors);
      this.maxAncestors = options.maxAncestors;
    }

    if (!id)
      id = this.getID();

    if (!token)
      token = this.getToken(this.tokenDepth);

    this.id = id;
    this.token = token;

    return this;
  }

  /**
   * Instantiate wallet from options.
   * @param {WalletDB} wdb
   * @param {Object} options
   * @returns {Wallet}
   */

  static fromOptions(wdb, options) {
    return new this(wdb).fromOptions(options);
  }

  /**
   * Attempt to intialize the wallet (generating
   * the first addresses along with the lookahead
   * addresses). Called automatically from the
   * walletdb.
   * @returns {Promise}
   */

  async init(options, passphrase) {
    if (passphrase)
      await this.master.encrypt(passphrase);

    const account = await this._createAccount(options, passphrase);
    assert(account);

    this.logger.info('Wallet initialized (%s).', this.id);

    return this.txdb.open(this);
  }

  /**
   * Open wallet (done after retrieval).
   * @returns {Promise}
   */

  async open() {
    const account = await this.getAccount(0);

    if (!account)
      throw new Error('Default account not found.');

    this.logger.info('Wallet opened (%s).', this.id);

    return this.txdb.open(this);
  }

  /**
   * Close the wallet, unregister with the database.
   * @returns {Promise}
   */

  async destroy() {
    const unlock1 = await this.writeLock.lock();
    const unlock2 = await this.fundLock.lock();
    try {
      await this.master.destroy();
      this.writeLock.destroy();
      this.fundLock.destroy();
    } finally {
      unlock2();
      unlock1();
    }
  }

  /**
   * Run change address migration.
   * @param {Batch} b
   */

  async migrateChange(b) {
    const unlock1 = await this.writeLock.lock();
    const unlock2 = await this.fundLock.lock();

    try {
      return await this._migrateChange(b);
    } finally {
      unlock2();
      unlock1();
    }
  }

  /**
   * Run change address migration (without a lock).
   * @param {Batch} b
   */

  async _migrateChange(b) {
    let total = 0;

    for (let i = 0; i < this.accountDepth; i++) {
      const account = await this.getAccount(i);

      for (let i = 0; i < account.changeDepth + account.lookahead; i++) {
        const key = account.deriveChange(i);
        const path = key.toPath();

        if (!await this.wdb.hasPath(account.wid, path.hash)) {
          await this.wdb.savePath(b, account.wid, path);
          total += 1;
        }
      }
    }

    return total;
  }

  /**
   * Add a public account key to the wallet (multisig).
   * Saves the key in the wallet database.
   * @param {(Number|String)} acct
   * @param {HDPublicKey} key
   * @returns {Promise}
   */

  async addSharedKey(acct, key) {
    const unlock = await this.writeLock.lock();
    try {
      return await this._addSharedKey(acct, key);
    } finally {
      unlock();
    }
  }

  /**
   * Add a public account key to the wallet without a lock.
   * @private
   * @param {(Number|String)} acct
   * @param {HDPublicKey} key
   * @returns {Promise}
   */

  async _addSharedKey(acct, key) {
    const account = await this.getAccount(acct);

    if (!account)
      throw new Error('Account not found.');

    const b = this.db.batch();
    const result = await account.addSharedKey(b, key);
    await b.write();

    return result;
  }

  /**
   * Remove a public account key from the wallet (multisig).
   * @param {(Number|String)} acct
   * @param {HDPublicKey} key
   * @returns {Promise}
   */

  async removeSharedKey(acct, key) {
    const unlock = await this.writeLock.lock();
    try {
      return await this._removeSharedKey(acct, key);
    } finally {
      unlock();
    }
  }

  /**
   * Remove a public account key from the wallet (multisig).
   * @private
   * @param {(Number|String)} acct
   * @param {HDPublicKey} key
   * @returns {Promise}
   */

  async _removeSharedKey(acct, key) {
    const account = await this.getAccount(acct);

    if (!account)
      throw new Error('Account not found.');

    const b = this.db.batch();
    const result = await account.removeSharedKey(b, key);
    await b.write();

    return result;
  }

  /**
   * Change or set master key's passphrase.
   * @param {String|Buffer} passphrase
   * @param {String|Buffer} old
   * @returns {Promise}
   */

  async setPassphrase(passphrase, old) {
    if (old != null)
      await this.decrypt(old);

    await this.encrypt(passphrase);
  }

  /**
   * Encrypt the wallet permanently.
   * @param {String|Buffer} passphrase
   * @returns {Promise}
   */

  async encrypt(passphrase) {
    const unlock = await this.writeLock.lock();
    try {
      return await this._encrypt(passphrase);
    } finally {
      unlock();
    }
  }

  /**
   * Encrypt the wallet permanently, without a lock.
   * @private
   * @param {String|Buffer} passphrase
   * @returns {Promise}
   */

  async _encrypt(passphrase) {
    const key = await this.master.encrypt(passphrase, true);
    const b = this.db.batch();

    try {
      await this.wdb.encryptKeys(b, this.wid, key);
    } finally {
      cleanse(key);
    }

    this.save(b);

    await b.write();
  }

  /**
   * Decrypt the wallet permanently.
   * @param {String|Buffer} passphrase
   * @returns {Promise}
   */

  async decrypt(passphrase) {
    const unlock = await this.writeLock.lock();
    try {
      return await this._decrypt(passphrase);
    } finally {
      unlock();
    }
  }

  /**
   * Decrypt the wallet permanently, without a lock.
   * @private
   * @param {String|Buffer} passphrase
   * @returns {Promise}
   */

  async _decrypt(passphrase) {
    const key = await this.master.decrypt(passphrase, true);
    const b = this.db.batch();

    try {
      await this.wdb.decryptKeys(b, this.wid, key);
    } finally {
      cleanse(key);
    }

    this.save(b);

    await b.write();
  }

  /**
   * Generate a new token.
   * @param {(String|Buffer)?} passphrase
   * @returns {Promise}
   */

  async retoken(passphrase) {
    const unlock = await this.writeLock.lock();
    try {
      return await this._retoken(passphrase);
    } finally {
      unlock();
    }
  }

  /**
   * Generate a new token without a lock.
   * @private
   * @param {(String|Buffer)?} passphrase
   * @returns {Promise}
   */

  async _retoken(passphrase) {
    if (passphrase)
      await this.unlock(passphrase);

    this.tokenDepth += 1;
    this.token = this.getToken(this.tokenDepth);

    const b = this.db.batch();
    this.save(b);

    await b.write();

    return this.token;
  }

  /**
   * Rename the wallet.
   * @param {String} id
   * @returns {Promise}
   */

  async rename(id) {
    const unlock = await this.writeLock.lock();
    try {
      return await this.wdb.rename(this, id);
    } finally {
      unlock();
    }
  }

  /**
   * Rename account.
   * @param {(String|Number)?} acct
   * @param {String} name
   * @returns {Promise}
   */

  async renameAccount(acct, name) {
    const unlock = await this.writeLock.lock();
    try {
      return await this._renameAccount(acct, name);
    } finally {
      unlock();
    }
  }

  /**
   * Rename account without a lock.
   * @private
   * @param {(String|Number)?} acct
   * @param {String} name
   * @returns {Promise}
   */

  async _renameAccount(acct, name) {
    if (!common.isName(name))
      throw new Error('Bad account name.');

    const account = await this.getAccount(acct);

    if (!account)
      throw new Error('Account not found.');

    if (account.accountIndex === 0)
      throw new Error('Cannot rename default account.');

    if (await this.hasAccount(name))
      throw new Error('Account name not available.');

    const b = this.db.batch();

    this.wdb.renameAccount(b, account, name);

    await b.write();
  }

  /**
   * Lock the wallet, destroy decrypted key.
   */

  async lock() {
    const unlock1 = await this.writeLock.lock();
    const unlock2 = await this.fundLock.lock();
    try {
      await this.master.lock();
    } finally {
      unlock2();
      unlock1();
    }
  }

  /**
   * Unlock the key for `timeout` seconds.
   * @param {Buffer|String} passphrase
   * @param {Number?} [timeout=60]
   */

  unlock(passphrase, timeout) {
    return this.master.unlock(passphrase, timeout);
  }

  /**
   * Generate the wallet ID if none was passed in.
   * It is represented as BLAKE2b(m/44->public|magic, 20)
   * converted to an "address" with a prefix
   * of `0x03be04` (`WLT` in base58).
   * @private
   * @returns {Base58String}
   */

  getID() {
    assert(this.master.key, 'Cannot derive id.');

    const key = this.master.key.derive(44);

    const bw = bio.write(37);
    bw.writeBytes(key.publicKey);
    bw.writeU32(this.network.magic);

    const hash = blake2b.digest(bw.render(), 20);

    const b58 = bio.write(23);
    b58.writeU8(0x03);
    b58.writeU8(0xbe);
    b58.writeU8(0x04);
    b58.writeBytes(hash);

    return base58.encode(b58.render());
  }

  /**
   * Generate the wallet api key if none was passed in.
   * It is represented as BLAKE2b(m/44'->private|nonce).
   * @private
   * @param {HDPrivateKey} master
   * @param {Number} nonce
   * @returns {Buffer}
   */

  getToken(nonce) {
    if (!this.master.key)
      throw new Error('Cannot derive token.');

    const key = this.master.key.derive(44, true);

    const bw = bio.write(36);
    bw.writeBytes(key.privateKey);
    bw.writeU32(nonce);

    return blake2b.digest(bw.render());
  }

  /**
   * Create an account. Requires passphrase if master key is encrypted.
   * @param {Object} options - See {@link Account} options.
   * @returns {Promise} - Returns {@link Account}.
   */

  async createAccount(options, passphrase) {
    const unlock = await this.writeLock.lock();
    try {
      return await this._createAccount(options, passphrase);
    } finally {
      unlock();
    }
  }

  /**
   * Create an account without a lock.
   * @param {Object} options - See {@link Account} options.
   * @returns {Promise} - Returns {@link Account}.
   */

  async _createAccount(options, passphrase) {
    let name = options.name;

    if (!name)
      name = this.accountDepth.toString(10);

    if (await this.hasAccount(name))
      throw new Error('Account already exists.');

    await this.unlock(passphrase);

    let key;
    if (this.watchOnly) {
      key = options.accountKey;

      if (typeof key === 'string')
        key = HD.PublicKey.fromBase58(key, this.network);

      if (!HD.isPublic(key))
        throw new Error('Must add HD public keys to watch only wallet.');
    } else {
      assert(this.master.key);
      const type = this.network.keyPrefix.coinType;
      key = this.master.key.deriveAccount(44, type, this.accountDepth);
      key = key.toPublic();
    }

    const opt = {
      wid: this.wid,
      id: this.id,
      name: this.accountDepth === 0 ? 'default' : name,
      watchOnly: this.watchOnly,
      accountKey: key,
      accountIndex: this.accountDepth,
      type: options.type,
      m: options.m,
      n: options.n,
      keys: options.keys
    };

    const b = this.db.batch();

    const account = Account.fromOptions(this.wdb, opt);

    await account.init(b);

    this.logger.info('Created account %s/%s/%d.',
      account.id,
      account.name,
      account.accountIndex);

    this.accountDepth += 1;
    this.save(b);

    if (this.accountDepth === 1)
      this.increment(b);

    await b.write();

    return account;
  }

  /**
   * Ensure an account. Requires passphrase if master key is encrypted.
   * @param {Object} options - See {@link Account} options.
   * @returns {Promise} - Returns {@link Account}.
   */

  async ensureAccount(options, passphrase) {
    const name = options.name;
    const account = await this.getAccount(name);

    if (account)
      return account;

    return this.createAccount(options, passphrase);
  }

  /**
   * List account names and indexes from the db.
   * @returns {Promise} - Returns Array.
   */

  getAccounts() {
    return this.wdb.getAccounts(this.wid);
  }

  /**
   * Get all wallet address hashes.
   * @param {(String|Number)?} acct
   * @returns {Promise} - Returns Array.
   */

  getAddressHashes(acct) {
    if (acct != null)
      return this.getAccountHashes(acct);
    return this.wdb.getWalletHashes(this.wid);
  }

  /**
   * Get all account address hashes.
   * @param {String|Number} acct
   * @returns {Promise} - Returns Array.
   */

  async getAccountHashes(acct) {
    const index = await this.getAccountIndex(acct);

    if (index === -1)
      throw new Error('Account not found.');

    return this.wdb.getAccountHashes(this.wid, index);
  }

  /**
   * Retrieve an account from the database.
   * @param {Number|String} acct
   * @returns {Promise} - Returns {@link Account}.
   */

  async getAccount(acct) {
    const index = await this.getAccountIndex(acct);

    if (index === -1)
      return null;

    const account = await this.wdb.getAccount(this.wid, index);

    if (!account)
      return null;

    account.wid = this.wid;
    account.id = this.id;
    account.watchOnly = this.watchOnly;

    return account;
  }

  /**
   * Lookup the corresponding account name's index.
   * @param {String|Number} acct - Account name/index.
   * @returns {Promise} - Returns Number.
   */

  getAccountIndex(acct) {
    if (acct == null)
      return -1;

    if (typeof acct === 'number')
      return acct;

    return this.wdb.getAccountIndex(this.wid, acct);
  }

  /**
   * Lookup the corresponding account name's index.
   * @param {String|Number} acct - Account name/index.
   * @returns {Promise} - Returns Number.
   * @throws on non-existent account
   */

  async ensureIndex(acct) {
    if (acct == null || acct === -1)
      return -1;

    const index = await this.getAccountIndex(acct);

    if (index === -1)
      throw new Error('Account not found.');

    return index;
  }

  /**
   * Lookup the corresponding account index's name.
   * @param {Number} index - Account index.
   * @returns {Promise} - Returns String.
   */

  async getAccountName(index) {
    if (typeof index === 'string')
      return index;

    return this.wdb.getAccountName(this.wid, index);
  }

  /**
   * Test whether an account exists.
   * @param {Number|String} acct
   * @returns {Promise} - Returns {@link Boolean}.
   */

  async hasAccount(acct) {
    const index = await this.getAccountIndex(acct);

    if (index === -1)
      return false;

    return this.wdb.hasAccount(this.wid, index);
  }

  /**
   * Get a specific receiving address (does not increment receiveDepth).
   * @param {(Number|String)?} acct
   * @param {Number?} index
   * @returns {Promise} - Returns {@link WalletKey}.
   */

  getReceive(acct = 0, index = 0) {
    return this.getSpecificKey(acct, index, 0);
  }

  /**
   * Get a specific change address (does not increment changeDepth).
   * @param {(Number|String)?} acct
   * @param {Number?} index
   * @returns {Promise} - Returns {@link WalletKey}.
   */

  getChange(acct = 0, index = 0) {
    return this.getSpecificKey(acct, index, 1);
  }

  /**
   * Get a specific address (does not increment depth).
   * @param {(Number|String)?} acct
   * @param {Number} index
   * @param {Number} branch
   * @returns {Promise} - Returns {@link WalletKey}.
   */

  async getSpecificKey(acct, index, branch) {
    const unlock = await this.writeLock.lock();
    try {
      return await this._getSpecificKey(acct, index, branch);
    } finally {
      unlock();
    }
  }

  /**
   * Create a new receiving address (increments receiveDepth).
   * @param {(Number|String)?} acct
   * @returns {Promise} - Returns {@link WalletKey}.
   */

  createReceive(acct = 0) {
    return this.createKey(acct, 0);
  }

  /**
   * Create a new change address (increments receiveDepth).
   * @param {(Number|String)?} acct
   * @returns {Promise} - Returns {@link WalletKey}.
   */

  createChange(acct = 0) {
    return this.createKey(acct, 1);
  }

  /**
   * Create a new address (increments depth).
   * @param {(Number|String)?} acct
   * @param {Number} branch
   * @returns {Promise} - Returns {@link WalletKey}.
   */

  async createKey(acct, branch) {
    const unlock = await this.writeLock.lock();
    try {
      return await this._createKey(acct, branch);
    } finally {
      unlock();
    }
  }

  /**
   * Get a specific address (does not increment depth) without a lock.
   * @private
   * @param {(Number|String)?} acct
   * @param {Number} index
   * @param {Number} branch
   * @returns {Promise} - Returns {@link WalletKey}.
   */

  async _getSpecificKey(acct, index, branch) {
    const account = await this.getAccount(acct);

    if (!account)
      throw new Error('Account not found.');

    return account.getSpecificKey(index, branch);
  }

  /**
   * Create a new address (increments depth) without a lock.
   * @private
   * @param {(Number|String)?} acct
   * @param {Number} branche
   * @returns {Promise} - Returns {@link WalletKey}.
   */

  async _createKey(acct, branch) {
    const account = await this.getAccount(acct);

    if (!account)
      throw new Error('Account not found.');

    const b = this.db.batch();
    const key = await account.createKey(b, branch);
    await b.write();

    return key;
  }

  /**
   * Save the wallet to the database. Necessary
   * when address depth and keys change.
   * @returns {Promise}
   */

  save(b) {
    return this.wdb.save(b, this);
  }

  /**
   * Increment the wid depth.
   * @returns {Promise}
   */

  increment(b) {
    return this.wdb.increment(b, this.wid);
  }

  /**
   * Test whether the wallet possesses an address.
   * @param {Address|Hash} address
   * @returns {Promise} - Returns Boolean.
   */

  async hasAddress(address) {
    const hash = Address.getHash(address);
    const path = await this.getPath(hash);
    return path != null;
  }

  /**
   * Get path by address hash.
   * @param {Address|Hash} address
   * @returns {Promise} - Returns {@link Path}.
   */

  async getPath(address) {
    const hash = Address.getHash(address);
    return this.wdb.getPath(this.wid, hash);
  }

  /**
   * Get path by address hash (without account name).
   * @private
   * @param {Address|Hash} address
   * @returns {Promise} - Returns {@link Path}.
   */

  async readPath(address) {
    const hash = Address.getHash(address);
    return this.wdb.readPath(this.wid, hash);
  }

  /**
   * Test whether the wallet contains a path.
   * @param {Address|Hash} address
   * @returns {Promise} - Returns {Boolean}.
   */

  async hasPath(address) {
    const hash = Address.getHash(address);
    return this.wdb.hasPath(this.wid, hash);
  }

  /**
   * Get all wallet paths.
   * @param {(String|Number)?} acct
   * @returns {Promise} - Returns {@link Path}.
   */

  async getPaths(acct) {
    if (acct != null)
      return this.getAccountPaths(acct);

    return this.wdb.getWalletPaths(this.wid);
  }

  /**
   * Get all account paths.
   * @param {String|Number} acct
   * @returns {Promise} - Returns {@link Path}.
   */

  async getAccountPaths(acct) {
    const index = await this.getAccountIndex(acct);

    if (index === -1)
      throw new Error('Account not found.');

    const hashes = await this.getAccountHashes(index);
    const name = await this.getAccountName(acct);

    assert(name);

    const result = [];

    for (const hash of hashes) {
      const path = await this.readPath(hash);

      assert(path);
      assert(path.account === index);

      path.name = name;

      result.push(path);
    }

    return result;
  }

  /**
   * Import a keyring (will not exist on derivation chain).
   * Rescanning must be invoked manually.
   * @param {(String|Number)?} acct
   * @param {WalletKey} ring
   * @param {(String|Buffer)?} passphrase
   * @returns {Promise}
   */

  async importKey(acct, ring, passphrase) {
    const unlock = await this.writeLock.lock();
    try {
      return await this._importKey(acct, ring, passphrase);
    } finally {
      unlock();
    }
  }

  /**
   * Import a keyring (will not exist on derivation chain) without a lock.
   * @private
   * @param {(String|Number)?} acct
   * @param {WalletKey} ring
   * @param {(String|Buffer)?} passphrase
   * @returns {Promise}
   */

  async _importKey(acct, ring, passphrase) {
    if (!this.watchOnly) {
      if (!ring.privateKey)
        throw new Error('Cannot import pubkey into non watch-only wallet.');
    } else {
      if (ring.privateKey)
        throw new Error('Cannot import privkey into watch-only wallet.');
    }

    const hash = ring.getHash();

    if (await this.getPath(hash))
      throw new Error('Key already exists.');

    const account = await this.getAccount(acct);

    if (!account)
      throw new Error('Account not found.');

    if (account.type !== Account.types.PUBKEYHASH)
      throw new Error('Cannot import into non-pkh account.');

    await this.unlock(passphrase);

    const key = WalletKey.fromRing(account, ring);
    const path = key.toPath();

    if (this.master.encrypted) {
      path.data = this.master.encipher(path.data, path.hash);
      assert(path.data);
      path.encrypted = true;
    }

    const b = this.db.batch();
    await account.savePath(b, path);
    await b.write();
  }

  /**
   * Import a keyring (will not exist on derivation chain).
   * Rescanning must be invoked manually.
   * @param {(String|Number)?} acct
   * @param {WalletKey} ring
   * @param {(String|Buffer)?} passphrase
   * @returns {Promise}
   */

  async importAddress(acct, address) {
    const unlock = await this.writeLock.lock();
    try {
      return await this._importAddress(acct, address);
    } finally {
      unlock();
    }
  }

  /**
   * Import a keyring (will not exist on derivation chain) without a lock.
   * @private
   * @param {(String|Number)?} acct
   * @param {WalletKey} ring
   * @param {(String|Buffer)?} passphrase
   * @returns {Promise}
   */

  async _importAddress(acct, address) {
    if (!this.watchOnly)
      throw new Error('Cannot import address into non watch-only wallet.');

    if (await this.getPath(address))
      throw new Error('Address already exists.');

    const account = await this.getAccount(acct);

    if (!account)
      throw new Error('Account not found.');

    if (account.type !== Account.types.PUBKEYHASH)
      throw new Error('Cannot import into non-pkh account.');

    const path = Path.fromAddress(account, address);

    const b = this.db.batch();
    await account.savePath(b, path);
    await b.write();
  }

  /**
   * Import a name.
   * Rescanning must be invoked manually.
   * @param {String} name
   * @returns {Promise}
   */

  async importName(name) {
    const unlock = await this.writeLock.lock();
    try {
      return await this._importName(name);
    } finally {
      unlock();
    }
  }

  /**
   * Import a name without a lock.
   * @private
   * @param {String} name
   * @returns {Promise}
   */

  async _importName(name) {
    const nameHash = rules.hashName(name);

    if (await this.txdb.hasNameState(nameHash))
      throw new Error('Name already exists.');

    const b = this.db.batch();
    await this.wdb.addNameMap(b, nameHash, this.wid);
    await b.write();
  }

  /**
   * Fill a transaction with inputs, estimate
   * transaction size, calculate fee, and add a change output.
   * @see MTX#selectCoins
   * @see MTX#fill
   * @param {MTX} mtx - _Must_ be a mutable transaction.
   * @param {Object?} options
   * @param {(String|Number)?} options.account - If no account is
   * specified, coins from the entire wallet will be filled.
   * @param {String?} options.selection - Coin selection priority. Can
   * be `age`, `random`, or `all`. (default=age).
   * @param {Boolean} options.round - Whether to round to the nearest
   * kilobyte for fee calculation.
   * See {@link TX#getMinFee} vs. {@link TX#getRoundFee}.
   * @param {Rate} options.rate - Rate used for fee calculation.
   * @param {Boolean} options.confirmed - Select only confirmed coins.
   * @param {Boolean} options.free - Do not apply a fee if the
   * transaction priority is high enough to be considered free.
   * @param {Amount?} options.hardFee - Use a hard fee rather than
   * calculating one.
   * @param {Number|Boolean} options.subtractFee - Whether to subtract the
   * fee from existing outputs rather than adding more inputs.
   */

  async fund(mtx, options, force) {
    const unlock1 = await this.fundLock.lock(force);
    const unlock2 = await this.writeLock.lock();
    try {
      return await this.fill(mtx, options);
    } finally {
      unlock2();
      unlock1();
    }
  }

  /**
   * Fill a transaction with inputs without a lock.
   * @private
   * @param {MTX} mtx - The mutable transaction to fill
   * @see MTX#selectCoins
   * @see MTX#fill
   */

  async fill(mtx, options) {
    if (!options)
      options = {};

    const acct = options.account || 0;
    const change = await this.changeAddress(acct);

    if (!change)
      throw new Error('Account not found.');

    let rate = options.rate;
    if (rate == null)
      rate = await this.wdb.estimateFee(options.blocks);

    let coins;
    if (options.smart) {
      coins = await this.getSmartCoins(options.account);
    } else {
      coins = await this.getCoins(options.account);
      coins = this.txdb.filterLocked(coins);
    }

    await mtx.fund(coins, {
      selection: options.selection,
      round: options.round,
      depth: options.depth,
      hardFee: options.hardFee,
      subtractFee: options.subtractFee,
      subtractIndex: options.subtractIndex,
      changeAddress: change,
      height: this.wdb.height,
      coinbaseMaturity: this.network.coinbaseMaturity,
      rate: rate,
      maxFee: options.maxFee,
      estimate: prev => this.estimateSize(prev)
    });

    assert(mtx.getFee() <= MTX.Selector.MAX_FEE, 'TX exceeds MAX_FEE.');
  }

  /**
   * Generate nonce deterministically
   * based on address, name hash, and
   * bid value.
   * @param {Buffer} nameHash
   * @param {Address} address
   * @param {Amount} value
   * @returns {Buffer}
   */

  async generateNonce(nameHash, address, value) {
    const path = await this.getPath(address.hash);

    if (!path)
      throw new Error('Account not found.');

    const account = await this.getAccount(path.account);

    if (!account)
      throw new Error('Account not found.');

    const hi = (value * (1 / 0x100000000)) >>> 0;
    const lo = value >>> 0;
    const index = (hi ^ lo) & 0x7fffffff;

    const {publicKey} = account.accountKey.derive(index);

    return blake2b.multi(address.hash, publicKey, nameHash);
  }

  /**
   * Generate nonce & blind, save nonce.
   * @param {Buffer} nameHash
   * @param {Address} address
   * @param {Amount} value
   * @returns {Buffer}
   */

  async generateBlind(nameHash, address, value) {
    const nonce = await this.generateNonce(nameHash, address, value);
    const blind = rules.blind(value, nonce);

    await this.txdb.saveBlind(blind, {value, nonce});

    return blind;
  }

  /**
   * Make a claim MTX.
   * @param {String} name
   * @returns {Claim}
   */

  async _createClaim(name, options) {
    if (options == null)
      options = {};

    assert(typeof name === 'string');
    assert(options && typeof options === 'object');

    if (!rules.verifyName(name))
      throw new Error('Invalid name.');

    const rawName = Buffer.from(name, 'ascii');
    const nameHash = rules.hashName(rawName);
    const height = this.wdb.height + 1;
    const network = this.network;

    // TODO: Handle expired behavior.
    if (!rules.isReserved(nameHash, height, network))
      throw new Error('Name is not reserved.');

    const ns = await this.getNameState(nameHash);

    if (ns) {
      if (!ns.isExpired(height, network))
        throw new Error('Name already claimed.');
    } else {
      if (!await this.wdb.isAvailable(nameHash))
        throw new Error('Name is not available.');
    }

    const item = reserved.get(nameHash);
    assert(item);

    let rate = options.rate;
    if (rate == null)
      rate = await this.wdb.estimateFee(options.blocks);

    let size = 5 << 10;
    let vsize = size / consensus.WITNESS_SCALE_FACTOR | 0;
    let proof = null;

    try {
      proof = await ownership.prove(item.target, true);
    } catch (e) {
      ;
    }

    if (proof) {
      const zones = proof.zones;
      const zone = zones.length >= 2
        ? zones[zones.length - 1]
        : null;

      let added = 0;

      // TXT record.
      added += item.target.length; // rrname
      added += 10; // header
      added += 1; // txt size
      added += 200; // max string size

      // RRSIG record size.
      if (!zone || zone.claim.length === 0) {
        added += item.target.length; // rrname
        added += 10; // header
        added += 275; // avg rsa sig size
      }

      const claim = Claim.fromProof(proof);

      size = claim.getSize() + added;

      added /= consensus.WITNESS_SCALE_FACTOR;
      added |= 0;

      vsize = claim.getVirtualSize() + added;
    }

    let minFee = options.fee;

    if (minFee == null)
      minFee = policy.getMinFee(vsize, rate);

    if (this.wdb.height < 1)
      throw new Error('Chain too immature for name claim.');

    let commitHash = (await this.wdb.getBlock(1)).hash;
    let commitHeight = 1;

    if (options.commitHeight != null) {
      const block = await this.wdb.getBlock(options.commitHeight);

      if (!block)
        throw new Error('Block not found.');

      commitHeight = block.height;
      commitHash = block.hash;
    }

    const fee = Math.min(item.value, minFee);
    const acct = options.account || 0;
    const address = await this.receiveAddress(acct);
    const txt = ownership.createData(address,
                                     fee,
                                     commitHash,
                                     commitHeight,
                                     network);

    return {
      name,
      proof,
      target: item.target,
      value: item.value,
      size,
      fee,
      address,
      txt
    };
  }

  /**
   * Create and send a claim MTX.
   * @param {String} name
   * @param {Object} options
   */

  async createClaim(name, options) {
    const unlock = await this.fundLock.lock();
    try {
      return await this._createClaim(name, options);
    } finally {
      unlock();
    }
  }

  /**
   * Make a claim proof.
   * @param {String} name
   * @param {Object} options
   * @returns {Claim}
   */

  async makeFakeClaim(name, options) {
    if (options == null)
      options = {};

    assert(typeof name === 'string');

    if (!rules.verifyName(name))
      throw new Error('Invalid name.');

    const rawName = Buffer.from(name, 'ascii');
    const nameHash = rules.hashName(rawName);
    const height = this.wdb.height + 1;
    const network = this.network;

    // TODO: Handle expired behavior.
    if (!rules.isReserved(nameHash, height, network))
      throw new Error('Name is not reserved.');

    const ns = await this.getNameState(nameHash);

    if (ns) {
      if (!ns.isExpired(height, network))
        throw new Error('Name already claimed.');
    } else {
      if (!await this.wdb.isAvailable(nameHash))
        throw new Error('Name is not available.');
    }

    const {proof, txt} = await this._createClaim(name, options);

    if (!proof)
      throw new Error('Could not resolve name.');

    proof.addData([txt]);

    const data = proof.getData(this.network);

    if (!data)
      throw new Error(`No valid DNS commitment found for ${name}.`);

    return Claim.fromProof(proof);
  }

  /**
   * Create and send a claim proof.
   * @param {String} name
   * @param {Object} options
   */

  async _sendFakeClaim(name, options) {
    const claim = await this.makeFakeClaim(name, options);
    await this.wdb.sendClaim(claim);
    return claim;
  }

  /**
   * Create and send a claim proof.
   * @param {String} name
   * @param {Object} options
   */

  async sendFakeClaim(name, options) {
    const unlock = await this.fundLock.lock();
    try {
      return await this._sendFakeClaim(name, options);
    } finally {
      unlock();
    }
  }

  /**
   * Make a claim proof.
   * @param {String} name
   * @param {Object} options
   * @returns {Claim}
   */

  async makeClaim(name, options) {
    if (options == null)
      options = {};

    assert(typeof name === 'string');

    if (!rules.verifyName(name))
      throw new Error('Invalid name.');

    const rawName = Buffer.from(name, 'ascii');
    const nameHash = rules.hashName(rawName);
    const height = this.wdb.height + 1;
    const network = this.network;

    // TODO: Handle expired behavior.
    if (!rules.isReserved(nameHash, height, network))
      throw new Error('Name is not reserved.');

    const ns = await this.getNameState(nameHash);

    if (ns) {
      if (!ns.isExpired(height, network))
        throw new Error('Name already claimed.');
    } else {
      if (!await this.wdb.isAvailable(nameHash))
        throw new Error('Name is not available.');
    }

    const item = reserved.get(nameHash);
    assert(item);

    const proof = await ownership.prove(item.target);
    const data = proof.getData(this.network);

    if (!data)
      throw new Error(`No valid DNS commitment found for ${name}.`);

    return Claim.fromProof(proof);
  }

  /**
   * Create and send a claim proof.
   * @param {String} name
   * @param {Object} options
   */

  async _sendClaim(name, options) {
    const claim = await this.makeClaim(name, options);
    await this.wdb.sendClaim(claim);
    return claim;
  }

  /**
   * Create and send a claim proof.
   * @param {String} name
   * @param {Object} options
   */

  async sendClaim(name, options) {
    const unlock = await this.fundLock.lock();
    try {
      return await this._sendClaim(name, options);
    } finally {
      unlock();
    }
  }

  /**
   * Make a batch open MTX.
   * @param {Array<string>} names
   * @param {Number|String} acct
   * @param {Boolean} force
   * @returns {MTX}
   */

  async makeBatchOpen(names, force, acct) {
    assert(Array.isArray(names));
    assert(typeof force === 'boolean');
    assert(acct >>> 0 === acct || typeof acct === 'string');

    const errorMessages = [];
    const mtx = new MTX();

    for (const name of names) {
      if (!rules.verifyName(name)) {
        errorMessages.push({name: name, error: `Invalid name: "${name}".`});
        continue;
      }

      const rawName = Buffer.from(name, 'ascii');
      const nameHash = rules.hashName(rawName);
      const height = this.wdb.height + 1;
      const network = this.network;

      // TODO: Handle expired behavior.
      if (rules.isReserved(nameHash, height, network)) {
        errorMessages.push({name: name, error: `Name is reserved: "${name}".`});
        continue;
      }

      if (!rules.hasRollout(nameHash, height, network)) {
        errorMessages.push({name: name, error: `Name not yet available: "${name}".`});
        continue;
      }

      let ns = await this.getNameState(nameHash);
      if (!ns) {
        ns = await this.wdb.getNameStatus(nameHash);
      }

      ns.maybeExpire(height, network);

      const state = ns.state(height, network);
      const start = ns.height;

      if (state !== states.OPENING) {
        errorMessages.push({name: name, error: `Name is not available: "${name}".`});
        continue;
      }

      if (start !== 0 && start !== height) {
        errorMessages.push({name: name, error: `Name is already opening: "${name}".`});
        continue;
      }

      const addr = await this.receiveAddress(acct);

      const output = new Output();
      output.address = addr;
      output.value = 0;
      output.covenant.type = types.OPEN;
      output.covenant.pushHash(nameHash);
      output.covenant.pushU32(0);
      output.covenant.push(rawName);

      if (await this.txdb.isCovenantDoubleOpen(output.covenant)) {
        errorMessages.push({name: name, error: `Already sent an open for: ${name}.`});
        continue;
      }

      mtx.outputs.push(output);
    }

    const isAllError = (names.length === errorMessages.length);
    return { mtx: mtx, errors: errorMessages, isAllError: isAllError};
  }

  /**
   * Create and finalize a batch open
   * MTX without a lock.
   * @param {Array} names
   * @param {Boolean} force
   * @param {Object} options
   * @returns {MTX}
   */

  async _createBatchOpen(names, force, options) {
    const acct = options ? options.account || 0 : 0;
    const {mtx, errors, isAllError} = await this
       .makeBatchOpen(names, force, acct);
    if (!isAllError) {
        await this.fill(mtx, options);
        const finalizedMtx = await this.finalize(mtx, options);
        return {mtx: finalizedMtx, errors: errors};
    } else {
      return {mtx: null, errors: errors, isAllError: true};
    }
  }

  /**
   * Create and finalize a batch open
   * MTX with a lock.
   * @param {Array} names
   * @param {Boolean} force
   * @param {Object} options
   * @returns {MTX}
   */

  async createBatchOpen(names, force, options) {
    const unlock = await this.fundLock.lock();
    try {
      return await this._createBatchOpen(names, force, options);
    } finally {
      unlock();
    }
  }

  /**
   * Create and finalize an open
   * MTX without a lock.
   * @param {String} name
   * @param {Boolean} force
   * @param {Object} options
   * @returns {MTX}
   */

  async _createOpen(name, force, options) {
    const {mtx, errors, isAllError} = await this._createBatchOpen(Array.of(name), force, options);
    if (isAllError) {
      throw new Error(errors[0].error);
    } else{
      return mtx;
    }
  }

  /**
   * Create and finalize an open
   * MTX with a lock.
   * @param {String} name
   * @param {Boolean} force
   * @param {Object} options
   * @returns {MTX}
   */

  async createOpen(name, force, options) {
    const unlock = await this.fundLock.lock();
    try {
      return await this._createOpen(name, force, options);
    } finally {
      unlock();
    }
  }

  /**
   * Create and send an open
   * MTX without a lock.
   * @param {String} name
   * @param {Boolean} force
   * @param {Object} options
   */

  async _sendOpen(name, force, options) {
    const passphrase = options ? options.passphrase : null;
    const mtx = await this._createOpen(name, force, options);
    return this.sendMTX(mtx, passphrase);
  }

  /**
   * Create and send an open
   * MTX with a lock.
   * @param {String} name
   * @param {Boolean} force
   * @param {Object} options
   */

  async sendOpen(name, force, options) {
    const unlock = await this.fundLock.lock();
    try {
      return await this._sendOpen(name, force, options);
    } finally {
      unlock();
    }
  }

  /**
   * Create and send an open with an idempotency key
   * MTX with a lock.
   * @param {String} name
   * @param {Boolean} force
   * @param {Object} options
   */

  async sendOpenIdempotent(name, force, idempotencyKey, options) {
    const unlock = await this.fundLock.lock();
    try {
      return await this.withOpenCache(idempotencyKey,
        () => this._sendOpen(name, force, options)
      );
    } finally {
      unlock();
    }
  }

   /**
   * Make a bid MTX.
   * @param {String} name
   * @param {Number} value
   * @param {Number} lockup
   * @param {Number|String} acct
   * @returns {MTX}
   */

  async makeBid(name, value, lockup, acct) {
    const {mtx} = await this.makeBatchBid([
      {name, value, lockup}
    ], acct);
    return mtx;
  }

  /**
   * Make a bid MTX.
   * @param {Array<{name: String, value: Number, lockup: Number}>} bids
   * @param {Number|String} acct
   * @returns { {mtx: Mtx, errorMessages: Array<{name: String, bid: Bid, errorMessage: String}>} }
   */

  async makeBatchBid(bids, acct) {
    assert((acct >>> 0) === acct || typeof acct === 'string');

    const mtx = new MTX();
    const errorMessages = [];
    let consecutiveCall = false;

    for (const bid of bids) {
      try {
        const {name, value, lockup} = bid;
        const output = await this.processBid(name, value, lockup, acct, consecutiveCall);
        consecutiveCall = true;

        if (bid.idempotencyKey) {
          output['idempotencyKey'] = bid.idempotencyKey;
        }

        mtx.outputs.push(output);
      } catch (err) {
        errorMessages.push({
          ...bid,
          error: err.message
        });
      }
    }

    // to ensure the same behavior for makeBid (single bid)
    if (bids.length === 1 && errorMessages.length === 1) {
      throw new Error(errorMessages[0].error);
    }

    return {mtx, errorMessages};
  }

  /**
   * Process a single bid
   * and create an output
   * @param {String} name
   * @param {Number} value
   * @param {Number} lockup
   * @param {Number|String} acct
   * @param {Boolean} consecutiveCall
   * @returns {Output}
   */

  async processBid(name, value, lockup, acct, consecutiveCall) {
    assert(typeof name === 'string');
    assert(Number.isSafeInteger(value) && value >= 0);
    assert(Number.isSafeInteger(lockup) && lockup >= 0);

    if (!rules.verifyName(name))
      throw new Error(`Invalid name: "${name}".`);

    const rawName = Buffer.from(name, 'ascii');
    const nameHash = rules.hashName(rawName);
    const height = this.wdb.height + 1;
    const network = this.network;

    if (rules.isReserved(nameHash, height, network))
      throw new Error(`Name is reserved: "${name}".`);

    if (!rules.hasRollout(nameHash, height, network))
      throw new Error(`Name not yet available: "${name}".`);

    let ns = await this.getNameState(nameHash);

    if (!ns)
      ns = await this.wdb.getNameStatus(nameHash);

    ns.maybeExpire(height, network);

    const state = ns.state(height, network);
    const start = ns.height;

    if (state === states.OPENING)
      throw new Error(`Name has not reached the bidding phase yet: "${name}".`);

    if (state !== states.BIDDING)
      throw new Error(`Name is not available: "${name}".`);

    if (value > lockup)
      throw new Error(`Bid exceeds lockup value: "${name}".`);

<<<<<<< HEAD
    // TODO generating a new receive address per bid ?
    const addr = (await this.createReceive(acct)).getKeyAddress();
    // const addr = await this.receiveAddress(acct);
=======
    const addr = !consecutiveCall ? await this.receiveAddress(acct)
      : (await this.createReceive()).getAddress();

>>>>>>> 619ba59b
    const blind = await this.generateBlind(nameHash, addr, value);

    const output = new Output();
    output.address = addr;
    output.value = lockup;
    output.covenant.type = types.BID;
    output.covenant.pushHash(nameHash);
    output.covenant.pushU32(start);
    output.covenant.push(rawName);
    output.covenant.pushHash(blind);

    return output;
  }

  /**
   * Create and finalize a bid
   * MTX without a lock.
   * @param {String} name
   * @param {Number} value
   * @param {Number} lockup
   * @param {Object} options
   * @returns {MTX}
   */

   async _createBid(bids, options) {
    const acct = options ? options.account || 0 : 0;
    let {mtx, errorMessages} = await this.makeBatchBid(bids, acct);
    await this.fill(mtx, options);
    mtx = await this.finalize(mtx, options);
    return {mtx, errorMessages};
  }

  /**
   * Create and finalize a bid
   * MTX with a lock.
   * @param {String} name
   * @param {Number} value
   * @param {Number} lockup
   * @param {Object} options
   * @returns {MTX}
   */

  async createBid(name, value, lockup, options) {
    const unlock = await this.fundLock.lock();
    try {
      const {mtx} = await this._createBid([{name, value, lockup}], options);
      return mtx;
    } finally {
      unlock();
    }
  }

  async createBatchBid(bids, options) {
    const unlock = await this.fundLock.lock();
    try {
      return await this._createBid(bids, options);
    } finally {
      unlock();
    }
  }

  /**
   * Create and send a bid MTX.
   * @param {String} name
   * @param {Number} value
   * @param {Number} lockup
   * @param {Object} options
   */

  async _sendBid(name, value, lockup, options) {
    const passphrase = options ? options.passphrase : null;
    const {mtx} = await this._createBid([{name, value, lockup}], options);
    return this.sendMTX(mtx, passphrase);
  }

  /**
   * Perform an action with caching
   * @param {LRU} cache the cache to use
   * @param {string} idempotencyKey the cache key
   * @param {Function} callback which generates a result on a cache miss
   * @returns {Promise<{result:Object, fromCache:Boolean}>}
   *          a result and whether it was from the cache
   */
  static async doWithCache(cache, idempotencyKey, callback) {
    if (idempotencyKey && cache.has(idempotencyKey)) {
      return {result: cache.get(idempotencyKey), fromCache: true};
    }

    const result = await callback();
    if (idempotencyKey) {
      cache.set(idempotencyKey, result);
    }

    return {result: result, fromCache: false};
  }

  async withBidCache(idempotencyKey, bidCallback) {
    return await Wallet.doWithCache(
      this.sendBidResults,
      idempotencyKey,
      bidCallback
    );
  }

  async withOpenCache(idempotencyKey, openCallback) {
    return await Wallet.doWithCache(
      this.sendOpenResults,
      idempotencyKey,
      openCallback
    );
  }

  async withUpdateCache(idempotencyKey, updateCallback) {
    return await Wallet.doWithCache(
      this.sendUpdateResults,
      idempotencyKey,
      updateCallback
    );
  }

  async withTransferCache(idempotencyKey, updateCallback) {
    return await Wallet.doWithCache(
      this.sendTransferResults,
      idempotencyKey,
      updateCallback
    );
  }

  async withFinalizeCache(idempotencyKey, updateCallback) {
    return await Wallet.doWithCache(
      this.sendFinalizeResults,
      idempotencyKey,
      updateCallback
    );
  }

  /**
   * Create and send a bid MTX.
   * @param {String} name the name to bid on
   * @param {Number} value the value of the bid
   * @param {Number} lockup the total lockup, including blind
   * @param {Object} options bid options
   * @returns {Object} a bid result
   */
  async sendBid(name, value, lockup, options) {
    const unlock = await this.fundLock.lock();
    try {
      const idempotencyKey = options ? options.idempotencyKey : null;
      const {result} = await this.withBidCache(idempotencyKey,
        () => this._sendBid(name, value, lockup, options)
      );
      return result;
    } finally {
      unlock();
    }
  }

  /**
   * Make a reveal MTX.
   * @param {String} name
   * @param {(Number|String)?} acct
   * @returns {MTX}
   */

  async makeReveal(name, acct) {
    assert(typeof name === 'string');

    if (acct != null) {
      assert((acct >>> 0) === acct || typeof acct === 'string');
      acct = await this.getAccountIndex(acct);
    }

    const mtx = new MTX();
    const outputs = this.processNameForReveal(name, acct);
    for (const {outpoint, output} of outputs) {
      mtx.addOutpoint(outpoint);
      mtx.outputs.push(output);
    }

    if (mtx.outputs.length === 0)
      throw new Error(`No bids to reveal: "${name}".`);

    return mtx;
  }

  /**
   * Processes a domain name for reveal transaction
   * returns an array of reveal outputs
   * @param {string} domainName
   * @param {number} acct
   * @returns {Array<{outpoint, output}>}
   */

  async processNameForReveal(domainName, acct) {
    if (!rules.verifyName(domainName))
      throw new Error(`Invalid name: "${domainName}".`);

    const rawName = Buffer.from(domainName, 'ascii');
    const nameHash = rules.hashName(rawName);
    const ns = await this.getNameState(nameHash);
    const height = this.wdb.height + 1;
    const network = this.network;

    if (!ns)
      throw new Error(`Auction not found: "${domainName}".`);

    ns.maybeExpire(height, network);

    const state = ns.state(height, network);

    if (state < states.REVEAL)
      throw new Error(`Cannot reveal yet: "${domainName}".`);

    if (state > states.REVEAL)
      throw new Error(`Reveal period has passed: "${domainName}".`);

    const bids = await this.getBids(nameHash);

    const outputs = [];// {outpoint, output}

    for (const {prevout, own} of bids) {
      if (!own)
        continue;

      const {hash, index} = prevout;
      const coin = await this.getCoin(hash, index);

      if (!coin)
        continue;

      if (acct != null && !await this.txdb.hasCoinByAccount(acct, hash, index))
        continue;

      // Is local?
      if (coin.height < ns.height)
        continue;

      const blind = coin.covenant.getHash(3);
      const bv = await this.getBlind(blind);

      if (!bv)
        throw new Error(`Blind value not found: "${domainName}".`);

      const {value, nonce} = bv;

      const output = new Output();
      output.address = coin.address;
      output.value = value;
      output.covenant.type = types.REVEAL;
      output.covenant.pushHash(nameHash);
      output.covenant.pushU32(ns.height);
      output.covenant.pushHash(nonce);

      outputs.push({outpoint: prevout, output: output});
    }

    return outputs;
  }

  /**
   * Create and send Batch Reveal
   * @param {Array<string>} names
   * @param {(Number|String)?} acct
   * @returns {MTX}
   */

  async makeBatchReveal(names, acct) {
    assert(Array.isArray(names));

    if (acct != null) {
      assert((acct >>> 0) === acct || typeof acct === 'string');
      acct = await this.getAccountIndex(acct);
    }

    const errorMessages = [];
    const outputMap = new Map();

    for (const domainName of names) {
        try {
          const outputs = await this.processNameForReveal(domainName, acct);
          if (outputs.length === 0) {
            throw new Error(`No bids to reveal: "${domainName}".`);
          }
          // store results for crafting the mtx
          outputMap.set(domainName, outputs);
        } catch (err) {
          errorMessages.push({ name: domainName, error: err.message });
          continue;
        }
    }

    // to ensure the same behavior for makeReveal (single name)
    if (names.length === 1 && errorMessages.length === 1) {
      throw errorMessages[0].error;
    }

    // all invalid
    if (outputMap.size === 0) {
      throw new Error('Invalid (Batch)Reveal Request!');
    }

    const {validDomains, rejectedDomains} = util
    .createBatch(MAX_REVEALS_PER_BATCH_TX, outputMap);
    const mtx = new MTX();
    for (const {name, bidCount} of validDomains) {
      // create final transaction, consisting of permitted number of bids
      const outputs = outputMap.get(name).slice(0, bidCount);
      for (const {outpoint, output} of outputs) {
        mtx.addOutpoint(outpoint);
        mtx.outputs.push(output);
      }
    }
    for (const {name, bidCount} of rejectedDomains) {
      errorMessages.push({name: name,
        // eslint-disable-next-line max-len
        error: `Not processing ${name} since it's bidCount of ${bidCount} output size is exceeding allowed cumulative output size`});
    }

    return { mtx, errorMessages };
  }

   /**
   * Create and finalize a reveal
   * MTX without a lock.
   * @param {Array<String>} names
   * @param {Object} options
   * @returns {MTX}
   */

  async _createBatchReveal(names, options) {
    const acct = options ? options.account : null;
    const {mtx, errorMessages} = await this.makeBatchReveal(names, acct);
    await this.fill(mtx, options);
    const finalizedMtx = await this.finalize(mtx, options);
    return {mtx: finalizedMtx, errorMessages: errorMessages};
  }

  /**
   * Create and finalize a batch reveal
   * MTX with a lock.
   * @param {Array<String>} names
   * @param {Object} options
   * @returns {MTX}
   */

  async createBatchReveal(names, options) {
    const unlock = await this.fundLock.lock();
    try {
      return await this._createBatchReveal(names, options);
    } finally {
      unlock();
    }
  }

  /**
   * Create and finalize a reveal
   * MTX with a lock.
   * @param {String} name
   * @param {Object} options
   * @returns {MTX}
   */

  async createReveal(name, options) {
    const unlock = await this.fundLock.lock();
    try {
      const {mtx} = await this._createBatchReveal([name], options);
      return mtx;
    } finally {
      unlock();
    }
  }

  /**
   * Create and send a reveal MTX.
   * @param {String} name
   * @param {Object} options
   */

  async _sendReveal(name, options) {
    const passphrase = options ? options.passphrase : null;
    const {mtx} = await this._createBatchReveal([name], options);
    return this.sendMTX(mtx, passphrase);
  }

  /**
   * Create and send a bid MTX.
   * @param {String} name
   * @param {Object} options
   */

  async sendReveal(name, options) {
    const unlock = await this.fundLock.lock();
    try {
      return await this._sendReveal(name, options);
    } finally {
      unlock();
    }
  }

  /**
   * Make a reveal MTX.
   * @returns {MTX}
   */

  async makeRevealAll() {
    const height = this.wdb.height + 1;
    const network = this.network;
    const bids = await this.getBids();
    const mtx = new MTX();

    for (const {nameHash, prevout, own} of bids) {
      if (!own)
        continue;

      const ns = await this.getNameState(nameHash);

      if (!ns)
        continue;

      ns.maybeExpire(height, network);

      const state = ns.state(height, network);

      if (state < states.REVEAL)
        continue;

      if (state > states.REVEAL)
        continue;

      const {hash, index} = prevout;
      const coin = await this.getCoin(hash, index);

      if (!coin)
        continue;

      // Is local?
      if (coin.height < ns.height)
        continue;

      const blind = coin.covenant.getHash(3);
      const bv = await this.getBlind(blind);

      if (!bv)
        throw new Error('Blind value not found.');

      const {value, nonce} = bv;

      const output = new Output();
      output.address = coin.address;
      output.value = value;
      output.covenant.type = types.REVEAL;
      output.covenant.pushHash(nameHash);
      output.covenant.pushU32(ns.height);
      output.covenant.pushHash(nonce);

      mtx.addOutpoint(prevout);
      mtx.outputs.push(output);
    }

    if (mtx.outputs.length === 0)
      throw new Error('No bids to reveal.');

    return mtx;
  }

  /**
   * Create and finalize a reveal all
   * MTX without a lock.
   * @param {Object} options
   * @returns {MTX}
   */

  async _createRevealAll(options) {
    const mtx = await this.makeRevealAll();
    await this.fill(mtx, options);
    return this.finalize(mtx, options);
  }

  /**
   * Create and finalize a reveal all
   * MTX with a lock.
   * @param {Object} options
   * @returns {MTX}
   */

  async createRevealAll(options) {
    const unlock = await this.fundLock.lock();
    try {
      return await this._createRevealAll(options);
    } finally {
      unlock();
    }
  }

  /**
   * Create and send a reveal all MTX.
   * @param {Object} options
   */

  async _sendRevealAll(options) {
    const passphrase = options ? options.passphrase : null;
    const mtx = await this._createRevealAll(options);
    return this.sendMTX(mtx, passphrase);
  }

  /**
   * Create and send a bid MTX.
   * @param {Object} options
   */

  async sendRevealAll(options) {
    const unlock = await this.fundLock.lock();
    try {
      return await this._sendRevealAll(options);
    } finally {
      unlock();
    }
  }

  /**
   * Make a redeem MTX.
   * @param {String} name
   * @param {(Number|String)?} acct
   * @returns {MTX}
   */

  async makeRedeem(name, acct) {
    assert(typeof name === 'string');

    if (!rules.verifyName(name))
      throw new Error(`Invalid name: "${name}".`);

    if (acct != null) {
      assert((acct >>> 0) === acct || typeof acct === 'string');
      acct = await this.getAccountIndex(acct);
    }

    const rawName = Buffer.from(name, 'ascii');
    const nameHash = rules.hashName(rawName);
    const ns = await this.getNameState(nameHash);
    const height = this.wdb.height + 1;
    const network = this.network;

    if (!ns)
      throw new Error(`Auction not found: "${name}".`);

    if (ns.isExpired(height, network))
      throw new Error(`Name has expired: "${name}"!`);

    const state = ns.state(height, network);

    if (state < states.CLOSED)
      throw new Error(`Auction is not yet closed: "${name}".`);

    const reveals = await this.txdb.getReveals(nameHash);

    const mtx = new MTX();

    for (const {prevout, own} of reveals) {
      const {hash, index} = prevout;

      if (!own)
        continue;

      // Winner can not redeem
      if (prevout.equals(ns.owner))
        continue;

      const coin = await this.getCoin(hash, index);

      if (!coin)
        continue;

      if (acct != null && !await this.txdb.hasCoinByAccount(acct, hash, index))
        continue;

      // Is local?
      if (coin.height < ns.height)
        continue;

      mtx.addOutpoint(prevout);

      const output = new Output();
      output.address = coin.address;
      output.value = coin.value;
      output.covenant.type = types.REDEEM;
      output.covenant.pushHash(nameHash);
      output.covenant.pushU32(ns.height);

      mtx.outputs.push(output);
    }

    if (mtx.outputs.length === 0)
      throw new Error(`No reveals to redeem: "${name}".`);

    return mtx;
  }

  async processNameForFinish(name, resource, acct) {
    if (!rules.verifyName(name))
      throw new Error(`Invalid name: "${name}".`);

    const rawName = Buffer.from(name, 'ascii');
    const nameHash = rules.hashName(rawName);
    const ns = await this.getNameState(nameHash);
    const height = this.wdb.height + 1;
    const network = this.network;

    if (!ns)
      throw new Error(`Auction not found: "${name}".`);

    if (ns.isExpired(height, network))
      throw new Error(`Name has expired: "${name}"!`);

    const state = ns.state(height, network);

    if (state < states.CLOSED)
      throw new Error(`Auction is not yet closed: "${name}".`);

    const reveals = await this.txdb.getReveals(nameHash);
    const outpoints = [];// { outpoint, output }

    for (const {prevout, own} of reveals) {
      const {hash, index} = prevout;

      if (!own)
        continue;

      const coin = await this.getCoin(hash, index);

      if (!coin)
        continue;

      if (acct != null && !await this.txdb.hasCoinByAccount(acct, hash, index))
        continue;

      // Is local?
      if (coin.height < ns.height)
        continue;

      const output = new Output();
      output.address = coin.address;
      output.value = coin.value;
      output.covenant.type = types.REDEEM;
      output.covenant.pushHash(nameHash);
      output.covenant.pushU32(ns.height);

      if (prevout.equals(ns.owner)) { // Winner, does REGISTER
        output.covenant.type = types.REGISTER;
        // second highest bid
        output.value = ns.value;
        const raw = resource.encode();
        if (raw.length > rules.MAX_RESOURCE_SIZE)
            throw new Error(`Resource exceeds maximum size: "${name}".`);
        output.covenant.push(raw);
        output.covenant.pushHash(await this.wdb.getRenewalBlock());
      }
      outpoints.push({ output: output, outpoint: prevout });
    }

    return outpoints;
  }

    /**
   * Make a batch finish MTX.
   * @param {Array<{name: String, Data: Array}>} names
   * @param {(Number|String)} acct
   * @returns { { MTX, errorMessages:[name: String, errorMessage: String] } }
   */

  async makeBatchFinish(names, acct) {
    assert(Array.isArray(names));

    if (acct != null) {
      assert((acct >>> 0) === acct || typeof acct === 'string');
      acct = await this.getAccountIndex(acct);
    }

    const mtx = new MTX();
    const errorMessages = [];
    const MAX_FINISH_COUNT = 200;
    let currentLength = 0;

    for (const {name, data: resource} of names) {
      try {
        // Contains Redeems and/or Register
        const finishes = await this.processNameForFinish(name, resource, acct);
        const finishesLength = finishes.length;
        const targetLength = (currentLength + finishesLength);

        if (targetLength > MAX_FINISH_COUNT) {
          throw new Error(`${name} output length ${finishesLength}`
             + 'not enough free slots left within transaction');
        }

        currentLength = targetLength;

        finishes.forEach((element) => {
          const {output, outpoint} = element;
          mtx.addOutpoint(outpoint);
          mtx.outputs.push(output);
        });
      } catch (err) {
        errorMessages.push({name: name, errorMessage: err.toString()});
      }
    }

    if (mtx.outputs.length === 0)
      throw new Error('No reveals to redeem or register!');

    return {mtx, errorMessages};
  }

 /**
   * Create and finalize a redeem
   * MTX without a lock.
   * @param {Array<String>} name
   * @param {Object} options
   * @returns {{mtx: MTX, errorMessages: {name: String, error: String}}
   */

  async _createBatchFinish(names, options) {
    const acct = options ? options.account : null;
    const {mtx, errorMessages} = await this.makeBatchFinish(names, acct);
    await this.fill(mtx, options);
    const returnObj = {
      mtx: await this.finalize(mtx, options),
      errorMessages: errorMessages
    };
    return returnObj;
  }

  /**
   * Create and finalize a redeem
   * MTX with a lock.
   * @param {Array<String>} names
   * @param {Object} options
   * @returns {{mtx: MTX, errorMessages: {name: String, error: String}}
   */

  async createBatchFinish(names, options) {
    const unlock = await this.fundLock.lock();
    try {
      return await this._createBatchFinish(names, options);
    } finally {
      unlock();
    }
  }

  /**
   * Create and finalize a redeem
   * MTX without a lock.
   * @param {String} name
   * @param {Object} options
   * @returns {MTX}
   */

  async _createRedeem(name, options) {
    const acct = options ? options.account : null;
    const mtx = await this.makeRedeem(name, acct);
    await this.fill(mtx, options);
    return this.finalize(mtx, options);
  }

  /**
   * Create and finalize a redeem
   * MTX with a lock.
   * @param {String} name
   * @param {Object} options
   * @returns {MTX}
   */

  async createRedeem(name, options) {
    const unlock = await this.fundLock.lock();
    try {
      return await this._createRedeem(name, options);
    } finally {
      unlock();
    }
  }

  /**
   * Create and send a redeem
   * MTX without a lock.
   * @param {String} name
   * @param {Object} options
   */

  async _sendRedeem(name, options) {
    const passphrase = options ? options.passphrase : null;
    const mtx = await this._createRedeem(name, options);
    return this.sendMTX(mtx, passphrase);
  }

  /**
   * Create and send a redeem
   * MTX with a lock.
   * @param {String} name
   * @param {Object} options
   */

  async sendRedeem(name, options) {
    const unlock = await this.fundLock.lock();
    try {
      return await this._sendRedeem(name, options);
    } finally {
      unlock();
    }
  }

  /**
   * Make a redeem MTX.
   * @param {String} name
   * @returns {MTX}
   */

  async makeRedeemAll() {
    const height = this.wdb.height + 1;
    const network = this.network;
    const reveals = await this.txdb.getReveals();
    const mtx = new MTX();

    for (const {nameHash, prevout, own} of reveals) {
      const {hash, index} = prevout;

      const ns = await this.getNameState(nameHash);

      if (!ns)
        continue;

      if (ns.isExpired(height, network))
        continue;

      const state = ns.state(height, network);

      if (state < states.CLOSED)
        continue;

      if (!own)
        continue;

      if (prevout.equals(ns.owner))
        continue;

      const coin = await this.getCoin(hash, index);

      if (!coin)
        continue;

      // Is local?
      if (coin.height < ns.height)
        continue;

      mtx.addOutpoint(prevout);

      const output = new Output();
      output.address = coin.address;
      output.value = coin.value;
      output.covenant.type = types.REDEEM;
      output.covenant.pushHash(nameHash);
      output.covenant.pushU32(ns.height);

      mtx.outputs.push(output);
    }

    if (mtx.outputs.length === 0)
      throw new Error('No reveals to redeem.');

    return mtx;
  }

  /**
   * Create and finalize a redeem
   * all MTX without a lock.
   * @param {Object} options
   * @returns {MTX}
   */

  async _createRedeemAll(options) {
    const mtx = await this.makeRedeemAll();
    await this.fill(mtx, options);
    return this.finalize(mtx, options);
  }

  /**
   * Create and finalize a redeem
   * all MTX with a lock.
   * @param {Object} options
   * @returns {MTX}
   */

  async createRedeemAll(options) {
    const unlock = await this.fundLock.lock();
    try {
      return await this._createRedeemAll(options);
    } finally {
      unlock();
    }
  }

  /**
   * Create and send a redeem all
   * MTX without a lock.
   * @param {Object} options
   */

  async _sendRedeemAll(options) {
    const passphrase = options ? options.passphrase : null;
    const mtx = await this._createRedeemAll(options);
    return this.sendMTX(mtx, passphrase);
  }

  /**
   * Create and send a redeem all
   * MTX with a lock.
   * @param {Object} options
   */

  async sendRedeemAll(options) {
    const unlock = await this.fundLock.lock();
    try {
      return await this._sendRedeemAll(options);
    } finally {
      unlock();
    }
  }

  /**
   * Make a register MTX.
   * @private
   * @param {String} name
   * @param {Resource?} resource
   * @returns {MTX}
   */

  async _makeRegister(name, resource) {
    assert(typeof name === 'string');
    assert(!resource || (resource instanceof Resource));

    if (!rules.verifyName(name))
      throw new Error(`Invalid name: "${name}".`);

    const rawName = Buffer.from(name, 'ascii');
    const nameHash = rules.hashName(rawName);
    const ns = await this.getNameState(nameHash);
    const height = this.wdb.height + 1;
    const network = this.network;

    if (!ns)
      throw new Error(`Auction not found: "${name}".`);

    const {hash, index} = ns.owner;
    const coin = await this.getCoin(hash, index);

    if (!coin)
      throw new Error(`Wallet did not win the auction: "${name}".`);

    if (ns.isExpired(height, network))
      throw new Error(`Name has expired: "${name}"!`);

    // Is local?
    if (coin.height < ns.height)
      throw new Error(`Wallet did not win the auction: "${name}".`);

    if (!coin.covenant.isReveal() && !coin.covenant.isClaim())
      throw new Error(`Name must be in REVEAL or CLAIM state: "${name}".`);

    if (coin.covenant.isClaim()) {
      if (height < coin.height + network.coinbaseMaturity)
        throw new Error(`Claim is not yet mature: "${name}".`);
    }

    const state = ns.state(height, network);

    if (state !== states.CLOSED)
      throw new Error(`Auction is not yet closed: "${name}".`);

    const output = new Output();
    output.address = coin.address;
    output.value = ns.value;

    output.covenant.type = types.REGISTER;
    output.covenant.pushHash(nameHash);
    output.covenant.pushU32(ns.height);

    if (resource) {
      const raw = resource.encode();

      if (raw.length > rules.MAX_RESOURCE_SIZE)
        throw new Error(`Resource exceeds maximum size: "${name}".`);

      output.covenant.push(raw);
    } else {
      output.covenant.push(EMPTY);
    }

    output.covenant.pushHash(await this.wdb.getRenewalBlock());

    const mtx = new MTX();
    mtx.addOutpoint(ns.owner);
    mtx.outputs.push(output);

    return mtx;
  }

  /**
   * Make a raw register MTX.
   * @private
   * @param {String} name
   * @param {String?} resourceHex
   * @returns {MTX}
   */

  async _makeRawRegister(name, resourceHex) {
    assert(typeof name === 'string');
    assert(!resourceHex || typeof resourceHex === 'string');

    if (!rules.verifyName(name))
      throw new Error(`Invalid name: "${name}".`);

    const rawName = Buffer.from(name, 'ascii');
    const nameHash = rules.hashName(rawName);
    const ns = await this.getNameState(nameHash);
    const height = this.wdb.height + 1;
    const network = this.network;

    if (!ns)
      throw new Error(`Auction not found: "${name}".`);

    const {hash, index} = ns.owner;
    const coin = await this.getCoin(hash, index);

    if (!coin)
      throw new Error(`Wallet did not win the auction: "${name}".`);

    if (ns.isExpired(height, network))
      throw new Error(`Name has expired: "${name}"!`);

    // Is local?
    if (coin.height < ns.height)
      throw new Error(`Wallet did not win the auction: "${name}".`);

    if (!coin.covenant.isReveal() && !coin.covenant.isClaim())
      throw new Error(`Name must be in REVEAL or CLAIM state: "${name}".`);

    if (coin.covenant.isClaim()) {
      if (height < coin.height + network.coinbaseMaturity)
        throw new Error(`Claim is not yet mature: "${name}".`);
    }

    const state = ns.state(height, network);

    if (state !== states.CLOSED)
      throw new Error(`Auction is not yet closed: "${name}".`);

    const output = new Output();
    output.address = coin.address;
    output.value = ns.value;

    output.covenant.type = types.REGISTER;
    output.covenant.pushHash(nameHash);
    output.covenant.pushU32(ns.height);

    if (resourceHex) {
      const raw = Buffer.from(resourceHex, 'hex');

      if (raw.length > rules.MAX_RESOURCE_SIZE)
        throw new Error(`Resource exceeds maximum size: "${name}".`);

      output.covenant.push(raw);
    } else {
      output.covenant.push(EMPTY);
    }

    output.covenant.pushHash(await this.wdb.getRenewalBlock());

    const mtx = new MTX();
    mtx.addOutpoint(ns.owner);
    mtx.outputs.push(output);

    return mtx;
  }

  /**
   * Make an update MTX.
   * @param {String} name
   * @param {Resource} resource
   * @param {(Number|String)?} acct
   * @returns {MTX}
   */

  async makeUpdate(name, resource, acct) {
    assert(typeof name === 'string');
    assert(resource instanceof Resource);

    if (!rules.verifyName(name))
      throw new Error(`Invalid name: "${name}".`);

    if (acct != null) {
      assert((acct >>> 0) === acct || typeof acct === 'string');
      acct = await this.getAccountIndex(acct);
    }

    const rawName = Buffer.from(name, 'ascii');
    const nameHash = rules.hashName(rawName);
    const ns = await this.getNameState(nameHash);
    const height = this.wdb.height + 1;
    const network = this.network;

    if (!ns)
      throw new Error(`Auction not found: "${name}".`);

    const {hash, index} = ns.owner;
    const coin = await this.getCoin(hash, index);

    if (!coin)
      throw new Error(`Wallet does not own: "${name}".`);

    if (acct != null && !await this.txdb.hasCoinByAccount(acct, hash, index))
      throw new Error(`Account does not own: "${name}".`);

    if (coin.covenant.isReveal() || coin.covenant.isClaim())
      return this._makeRegister(name, resource);

    if (ns.isExpired(height, network))
      throw new Error(`Name has expired: "${name}"!`);

    // Is local?
    if (coin.height < ns.height)
      throw new Error(`Wallet does not own: "${name}".`);

    const state = ns.state(height, network);

    if (state !== states.CLOSED)
      throw new Error(`Auction is not yet closed: "${name}".`);

    if (!coin.covenant.isRegister()
        && !coin.covenant.isUpdate()
        && !coin.covenant.isRenew()
        && !coin.covenant.isFinalize()) {
      throw new Error(`Name must be registered: "${name}".`);
    }

    const raw = resource.encode();

    if (raw.length > rules.MAX_RESOURCE_SIZE)
      throw new Error(`Resource exceeds maximum size: "${name}".`);

    const output = new Output();
    output.address = coin.address;
    output.value = coin.value;
    output.covenant.type = types.UPDATE;
    output.covenant.pushHash(nameHash);
    output.covenant.pushU32(ns.height);
    output.covenant.push(raw);

    const mtx = new MTX();
    mtx.addOutpoint(ns.owner);
    mtx.outputs.push(output);

    return mtx;
  }

  /**
   * Make a raw update MTX.
   * @param {String} name
   * @param {String} resourceHex
   * @returns {MTX}
   */

  async makeRawUpdate(name, resourceHex) {
    assert(typeof name === 'string');
    assert(typeof resourceHex === 'string');

    if (!rules.verifyName(name))
      throw new Error(`Invalid name: "${name}".`);

    const rawName = Buffer.from(name, 'ascii');
    const nameHash = rules.hashName(rawName);
    const ns = await this.getNameState(nameHash);
    const height = this.wdb.height + 1;
    const network = this.network;

    if (!ns)
      throw new Error(`Auction not found: "${name}".`);

    const {hash, index} = ns.owner;
    const coin = await this.getCoin(hash, index);

    if (!coin)
      throw new Error(`Wallet does not own: "${name}".`);

    if (coin.covenant.isReveal() || coin.covenant.isClaim())
      return this._makeRawRegister(name, resourceHex);

    if (ns.isExpired(height, network))
      throw new Error(`Name has expired: "${name}"!`);

    // Is local?
    if (coin.height < ns.height)
      throw new Error(`Wallet does not own: "${name}".`);

    const state = ns.state(height, network);

    if (state !== states.CLOSED)
      throw new Error(`Auction is not yet closed: "${name}".`);

    if (!coin.covenant.isRegister()
        && !coin.covenant.isUpdate()
        && !coin.covenant.isRenew()
        && !coin.covenant.isFinalize()) {
      throw new Error(`Name must be registered: "${name}".`);
    }

    const raw = Buffer.from(resourceHex, 'hex');

    if (raw.length > rules.MAX_RESOURCE_SIZE)
      throw new Error(`Resource exceeds maximum size: "${name}".`);

    const output = new Output();
    output.address = coin.address;
    output.value = coin.value;
    output.covenant.type = types.UPDATE;
    output.covenant.pushHash(nameHash);
    output.covenant.pushU32(ns.height);
    output.covenant.push(raw);

    const mtx = new MTX();
    mtx.addOutpoint(ns.owner);
    mtx.outputs.push(output);

    return mtx;
  }

  /**
   * Create and finalize an update
   * MTX without a lock.
   * @param {String} name
   * @param {Resource} resource
   * @param {Object} options
   * @returns {MTX}
   */

  async _createUpdate(name, resource, options) {
    const acct = options ? options.account : null;
    const mtx = await this.makeUpdate(name, resource, acct);
    await this.fill(mtx, options);
    return this.finalize(mtx, options);
  }

  /**
   * Create and finalize a raw update
   * MTX without a lock.
   * @param {String} name
   * @param {String} resourceHex
   * @param {Object} options
   * @returns {MTX}
   */

  async _createRawUpdate(name, resourceHex, options) {
    const mtx = await this.makeRawUpdate(name, resourceHex);
    await this.fill(mtx, options);
    return this.finalize(mtx, options);
  }

  /**
   * Create and finalize an update
   * MTX with a lock.
   * @param {String} name
   * @param {Resource} resource
   * @param {Object} options
   * @returns {MTX}
   */

  async createUpdate(name, resource, options) {
    const unlock = await this.fundLock.lock();
    try {
      return await this._createUpdate(name, resource, options);
    } finally {
      unlock();
    }
  }

  /**
   * Create and finalize a raw update
   * MTX with a lock.
   * @param {String} name
   * @param {String} resourceHex
   * @param {Object} options
   * @returns {MTX}
   */

  async createRawUpdate(name, resourceHex, options) {
    const unlock = await this.fundLock.lock();
    try {
      return await this._createRawUpdate(name, resourceHex, options);
    } finally {
      unlock();
    }
  }

  /**
   * Create and send an update
   * MTX without a lock.
   * @param {String} name
   * @param {Resource} resource
   * @param {Object} options
   */

  async _sendUpdate(name, resource, options) {
    const passphrase = options ? options.passphrase : null;
    const mtx = await this._createUpdate(name, resource, options);
    return this.sendMTX(mtx, passphrase);
  }

  /**
   * Create and send a raw update
   * MTX without a lock.
   * @param {String} name
   * @param {String} resourceHex
   * @param {Object} options
   */

  async _sendRawUpdate(name, resourceHex, options) {
    const passphrase = options ? options.passphrase : null;
    const mtx = await this._createRawUpdate(name, resourceHex, options);
    return this.sendMTX(mtx, passphrase);
  }

  /**
   * Create and send an update
   * MTX with a lock.
   * @param {String} name
   * @param {Resource} resource
   * @param {Object} options
   */

  async sendUpdate(name, resource, options) {
    const unlock = await this.fundLock.lock();
    try {
      const idempotencyKey = options ? options.idempotencyKey : null;
      const {result} = await this.withUpdateCache(idempotencyKey,
        () => this._sendUpdate(name, resource, options)
      );
      return result;
    } finally {
      unlock();
    }
  }

  /**
   * Create and send a raw update
   * MTX with a lock.
   * @param {String} name
   * @param {String} resourceHex
   * @param {Object} options
   */

  async sendRawUpdate(name, resourceHex, options) {
    const unlock = await this.fundLock.lock();
    try {
      return await this._sendRawUpdate(name, resourceHex, options);
    } finally {
      unlock();
    }
  }

  /**
   * Make a renewal MTX.
   * @private
   * @param {String} name
   * @param {(Number|String)?} acct
   * @returns {MTX}
   */

  async makeRenewal(name, acct) {
    assert(typeof name === 'string');

    if (!rules.verifyName(name))
      throw new Error(`Invalid name: "${name}".`);

    if (acct != null) {
      assert((acct >>> 0) === acct || typeof acct === 'string');
      acct = await this.getAccountIndex(acct);
    }

    const rawName = Buffer.from(name, 'ascii');
    const nameHash = rules.hashName(rawName);
    const ns = await this.getNameState(nameHash);
    const height = this.wdb.height + 1;
    const network = this.network;

    if (!ns)
      throw new Error(`Auction not found: "${name}".`);

    const {hash, index} = ns.owner;
    const coin = await this.getCoin(hash, index);

    if (!coin)
      throw new Error(`Wallet does not own: "${name}".`);

    if (ns.isExpired(height, network))
      throw new Error(`Name has expired: "${name}"!`);

    // Is local?
    if (coin.height < ns.height)
      throw new Error(`Wallet does not own: "${name}".`);

    if (acct != null && !await this.txdb.hasCoinByAccount(acct, hash, index))
      throw new Error(`Account does not own: "${name}".`);

    const state = ns.state(height, network);

    if (state !== states.CLOSED)
      throw new Error(`Auction is not yet closed: "${name}".`);

    if (!coin.covenant.isRegister()
        && !coin.covenant.isUpdate()
        && !coin.covenant.isRenew()
        && !coin.covenant.isFinalize()) {
      throw new Error(`Name must be registered: "${name}".`);
    }

    if (height < ns.renewal + network.names.treeInterval)
      throw new Error(`Must wait to renew: "${name}".`);

    const output = new Output();
    output.address = coin.address;
    output.value = coin.value;
    output.covenant.type = types.RENEW;
    output.covenant.pushHash(nameHash);
    output.covenant.pushU32(ns.height);
    output.covenant.pushHash(await this.wdb.getRenewalBlock());

    const mtx = new MTX();
    mtx.addOutpoint(ns.owner);
    mtx.outputs.push(output);

    return mtx;
  }

  /**
   * Create and finalize a renewal
   * MTX without a lock.
   * @param {String} name
   * @param {Object} options
   * @returns {MTX}
   */

  async _createRenewal(name, options) {
    const acct = options ? options.account : null;
    const mtx = await this.makeRenewal(name, acct);
    await this.fill(mtx, options);
    return this.finalize(mtx, options);
  }

  /**
   * Create and finalize a renewal
   * MTX with a lock.
   * @param {String} name
   * @param {Object} options
   * @returns {MTX}
   */

  async createRenewal(name, options) {
    const unlock = await this.fundLock.lock();
    try {
      return await this._createRenewal(name, options);
    } finally {
      unlock();
    }
  }

  /**
   * Create and send a renewal
   * MTX without a lock.
   * @param {String} name
   * @param {Object} options
   */

  async _sendRenewal(name, options) {
    const passphrase = options ? options.passphrase : null;
    const mtx = await this._createRenewal(name, options);
    return this.sendMTX(mtx, passphrase);
  }

  /**
   * Create and send a renewal
   * MTX with a lock.
   * @param {String} name
   * @param {Object} options
   */

  async sendRenewal(name, options) {
    const unlock = await this.fundLock.lock();
    try {
      return await this._sendRenewal(name, options);
    } finally {
      unlock();
    }
  }

  /**
   * Make a transfer MTX.
   * @param {String} name
   * @param {Address} address
   * @param {(Number|String)?} acct
   * @returns {MTX}
   */

  async makeTransfer(name, address, acct) {
    assert(typeof name === 'string');
    assert(address instanceof Address);

    if (!rules.verifyName(name))
      throw new Error(`Invalid name: "${name}".`);

    if (acct != null) {
      assert((acct >>> 0) === acct || typeof acct === 'string');
      acct = await this.getAccountIndex(acct);
    }

    const rawName = Buffer.from(name, 'ascii');
    const nameHash = rules.hashName(rawName);
    const ns = await this.getNameState(nameHash);
    const height = this.wdb.height + 1;
    const network = this.network;

    if (!ns)
      throw new Error(`Auction not found: "${name}".`);

    const {hash, index} = ns.owner;
    const coin = await this.getCoin(hash, index);

    if (!coin)
      throw new Error(`Wallet does not own: "${name}".`);

    if (ns.isExpired(height, network))
      throw new Error(`Name has expired: "${name}"!`);

    // Is local?
    if (coin.height < ns.height)
      throw new Error(`Wallet does not own: "${name}".`);

    if (acct != null && !await this.txdb.hasCoinByAccount(acct, hash, index))
      throw new Error(`Account does not own: "${name}".`);

    const state = ns.state(height, network);

    if (state !== states.CLOSED)
      throw new Error(`Auction is not yet closed: "${name}".`);

    if (!coin.covenant.isRegister()
        && !coin.covenant.isUpdate()
        && !coin.covenant.isRenew()
        && !coin.covenant.isFinalize()) {
      throw new Error(`Name must be registered: "${name}".`);
    }

    const output = new Output();
    output.address = coin.address;
    output.value = coin.value;
    output.covenant.type = types.TRANSFER;
    output.covenant.pushHash(nameHash);
    output.covenant.pushU32(ns.height);
    output.covenant.pushU8(address.version);
    output.covenant.push(address.hash);

    const mtx = new MTX();
    mtx.addOutpoint(ns.owner);
    mtx.outputs.push(output);

    return mtx;
  }

  /**
   * Create and finalize a transfer
   * MTX without a lock.
   * @param {String} name
   * @param {Address} address
   * @param {Object} options
   * @returns {MTX}
   */

  async _createTransfer(name, address, options) {
    const acct = options ? options.account : null;
    const mtx = await this.makeTransfer(name, address, acct);
    await this.fill(mtx, options);
    return this.finalize(mtx, options);
  }

  /**
   * Create and finalize a transfer
   * MTX with a lock.
   * @param {String} name
   * @param {Address} address
   * @param {Object} options
   * @returns {MTX}
   */

  async createTransfer(name, address, options) {
    const unlock = await this.fundLock.lock();
    try {
      return await this._createTransfer(name, address, options);
    } finally {
      unlock();
    }
  }

  /**
   * Create and send a transfer
   * MTX without a lock.
   * @param {String} name
   * @param {Address} address
   * @param {Object} options
   */

  async _sendTransfer(name, address, options) {
    const passphrase = options ? options.passphrase : null;
    const mtx = await this._createTransfer(
      name,
      address,
      options
    );
    return this.sendMTX(mtx, passphrase);
  }

  /**
   * Create and send a transfer
   * MTX with a lock.
   * @param {String} name
   * @param {Address} address
   * @param {Object} options
   */

  async sendTransfer(name, address, options) {
    const unlock = await this.fundLock.lock();
    try {
      return await this._sendTransfer(name, address, options);
    } finally {
      unlock();
    }
  }

  /**
   * Make a transfer-cancelling MTX.
   * @private
   * @param {String} name
   * @param {(Number|String)?} acct
   * @returns {MTX}
   */

  async makeCancel(name, acct) {
    assert(typeof name === 'string');

    if (!rules.verifyName(name))
      throw new Error(`Invalid name: "${name}".`);

    if (acct != null) {
      assert((acct >>> 0) === acct || typeof acct === 'string');
      acct = await this.getAccountIndex(acct);
    }

    const rawName = Buffer.from(name, 'ascii');
    const nameHash = rules.hashName(rawName);
    const ns = await this.getNameState(nameHash);
    const height = this.wdb.height + 1;
    const network = this.network;

    if (!ns)
      throw new Error(`Auction not found: "${name}".`);

    const {hash, index} = ns.owner;
    const coin = await this.getCoin(hash, index);

    if (!coin)
      throw new Error(`Wallet does not own: "${name}".`);

    if (ns.isExpired(height, network))
      throw new Error(`Name has expired: "${name}"!`);

    // Is local?
    if (coin.height < ns.height)
      throw new Error(`Wallet does not own: "${name}".`);

    if (acct != null && !await this.txdb.hasCoinByAccount(acct, hash, index))
      throw new Error(`Account does not own: "${name}".`);

    const state = ns.state(height, network);

    if (state !== states.CLOSED)
      throw new Error(`Auction is not yet closed: "${name}".`);

    if (!coin.covenant.isTransfer())
      throw new Error(`Name is not being transfered: "${name}".`);

    const output = new Output();
    output.address = coin.address;
    output.value = coin.value;
    output.covenant.type = types.UPDATE;
    output.covenant.pushHash(nameHash);
    output.covenant.pushU32(ns.height);
    output.covenant.push(EMPTY);

    const mtx = new MTX();
    mtx.addOutpoint(ns.owner);
    mtx.outputs.push(output);

    return mtx;
  }

  /**
   * Create and finalize a cancel
   * MTX without a lock.
   * @param {String} name
   * @param {Object} options
   * @returns {MTX}
   */

  async _createCancel(name, options) {
    const acct = options ? options.account : null;
    const mtx = await this.makeCancel(name, acct);
    await this.fill(mtx, options);
    return this.finalize(mtx, options);
  }

  /**
   * Create and finalize a cancel
   * MTX with a lock.
   * @param {String} name
   * @param {Object} options
   * @returns {MTX}
   */

  async createCancel(name, options) {
    const unlock = await this.fundLock.lock();
    try {
      return await this._createCancel(name, options);
    } finally {
      unlock();
    }
  }

  /**
   * Create and send a cancel
   * MTX without a lock.
   * @param {String} name
   * @param {Object} options
   */

  async _sendCancel(name, options) {
    const passphrase = options ? options.passphrase : null;
    const mtx = await this._createCancel(name, options);
    return this.sendMTX(mtx, passphrase);
  }

  /**
   * Create and send a cancel
   * MTX with a lock.
   * @param {String} name
   * @param {Object} options
   */

  async sendCancel(name, options) {
    const unlock = await this.fundLock.lock();
    try {
      return await this._sendCancel(name, options);
    } finally {
      unlock();
    }
  }

  /**
   * Make a transfer-finalizing MTX.
   * @private
   * @param {String} name
   * @param {(Number|String)?} acct
   * @returns {MTX}
   */

  async makeFinalize(name, acct) {
    assert(typeof name === 'string');

    if (!rules.verifyName(name))
      throw new Error(`Invalid name: "${name}".`);

    if (acct != null) {
      assert((acct >>> 0) === acct || typeof acct === 'string');
      acct = await this.getAccountIndex(acct);
    }

    const rawName = Buffer.from(name, 'ascii');
    const nameHash = rules.hashName(rawName);
    const ns = await this.getNameState(nameHash);
    const height = this.wdb.height + 1;
    const network = this.network;

    if (!ns)
      throw new Error(`Auction not found: "${name}".`);

    const {hash, index} = ns.owner;
    const coin = await this.getCoin(hash, index);

    if (!coin)
      throw new Error(`Wallet does not own: "${name}".`);

    if (ns.isExpired(height, network))
      throw new Error(`Name has expired: "${name}"!`);

    // Is local?
    if (coin.height < ns.height)
      throw new Error(`Wallet does not own: "${name}".`);

    if (acct != null && !await this.txdb.hasCoinByAccount(acct, hash, index))
      throw new Error(`Account does not own: "${name}".`);

    const state = ns.state(height, network);

    if (state !== states.CLOSED)
      throw new Error(`Auction is not yet closed: "${name}".`);

    if (!coin.covenant.isTransfer())
      throw new Error(`Name is not being transfered: "${name}".`);

    if (height < coin.height + network.names.transferLockup)
      throw new Error(`Transfer is still locked up: "${name}".`);

    const version = coin.covenant.getU8(2);
    const addr = coin.covenant.get(3);
    const address = Address.fromHash(addr, version);

    let flags = 0;

    if (ns.weak)
      flags |= 1;

    const output = new Output();
    output.address = address;
    output.value = coin.value;
    output.covenant.type = types.FINALIZE;
    output.covenant.pushHash(nameHash);
    output.covenant.pushU32(ns.height);
    output.covenant.push(rawName);
    output.covenant.pushU8(flags);
    output.covenant.pushU32(ns.claimed);
    output.covenant.pushU32(ns.renewals);
    output.covenant.pushHash(await this.wdb.getRenewalBlock());

    const mtx = new MTX();
    mtx.addOutpoint(ns.owner);
    mtx.outputs.push(output);

    return mtx;
  }

  /**
   * Create and finalize a finalize
   * MTX without a lock.
   * @param {String} name
   * @param {Object} options
   * @returns {MTX}
   */

  async _createFinalize(name, options) {
    const acct = options ? options.account : null;
    const mtx = await this.makeFinalize(name, acct);
    await this.fill(mtx, options);
    return this.finalize(mtx, options);
  }

  /**
   * Create and finalize a finalize
   * MTX with a lock.
   * @param {String} name
   * @param {Object} options
   * @returns {MTX}
   */

  async createFinalize(name, options) {
    const unlock = await this.fundLock.lock();
    try {
      return await this._createFinalize(name, options);
    } finally {
      unlock();
    }
  }

  /**
   * Create and send a finalize
   * MTX without a lock.
   * @param {String} name
   * @param {Object} options
   */

  async _sendFinalize(name, options) {
    const passphrase = options ? options.passphrase : null;
    const mtx = await this._createFinalize(name, options);
    return this.sendMTX(mtx, passphrase);
  }

  /**
   * Create and send a finalize
   * MTX with a lock.
   * @param {String} name
   * @param {Object} options
   */

  async sendFinalize(name, options) {
    const unlock = await this.fundLock.lock();
    try {
      return await this._sendFinalize(name, options);
    } finally {
      unlock();
    }
  }

  /**
   * Make a revoke MTX.
   * @param {String} name
   * @param {(Number|String)?} acct
   * @returns {MTX}
   */

  async makeRevoke(name, acct) {
    assert(typeof name === 'string');

    if (!rules.verifyName(name))
      throw new Error(`Invalid name: "${name}".`);

    if (acct != null) {
      assert((acct >>> 0) === acct || typeof acct === 'string');
      acct = await this.getAccountIndex(acct);
    }

    const rawName = Buffer.from(name, 'ascii');
    const nameHash = rules.hashName(rawName);
    const ns = await this.getNameState(nameHash);
    const height = this.wdb.height + 1;
    const network = this.network;

    if (!ns)
      throw new Error(`Auction not found: "${name}".`);

    const {hash, index} = ns.owner;
    const coin = await this.getCoin(hash, index);

    if (!coin)
      throw new Error(`Wallet does not own: "${name}".`);

    if (acct != null && !await this.txdb.hasCoinByAccount(acct, hash, index))
      throw new Error(`Account does not own: "${name}".`);

    // Is local?
    if (coin.height < ns.height)
      throw new Error(`Wallet does not own: "${name}".`);

    if (ns.isExpired(height, network))
      throw new Error(`Name has expired: "${name}"!`);

    const state = ns.state(height, network);

    if (state !== states.CLOSED)
      throw new Error(`Auction is not yet closed: "${name}".`);

    if (!coin.covenant.isRegister()
        && !coin.covenant.isUpdate()
        && !coin.covenant.isRenew()
        && !coin.covenant.isTransfer()
        && !coin.covenant.isFinalize()) {
      throw new Error(`Name must be registered: "${name}".`);
    }

    const output = new Output();
    output.address = coin.address;
    output.value = coin.value;
    output.covenant.type = types.REVOKE;
    output.covenant.pushHash(nameHash);
    output.covenant.pushU32(ns.height);

    const mtx = new MTX();
    mtx.addOutpoint(ns.owner);
    mtx.outputs.push(output);

    return mtx;
  }

  /**
   * Create and finalize a revoke
   * MTX without a lock.
   * @param {String} name
   * @param {Object} options
   * @returns {MTX}
   */

  async _createRevoke(name, options) {
    const acct = options ? options.account : null;
    const mtx = await this.makeRevoke(name, acct);
    await this.fill(mtx, options);
    return this.finalize(mtx, options);
  }

  /**
   * Create and finalize a revoke
   * MTX with a lock.
   * @param {String} name
   * @param {Object} options
   * @returns {MTX}
   */

  async createRevoke(name, options) {
    const unlock = await this.fundLock.lock();
    try {
      return await this._createRevoke(name, options);
    } finally {
      unlock();
    }
  }

  /**
   * Create and send a revoke
   * MTX without a lock.
   * @param {String} name
   * @param {Object} options
   */

  async _sendRevoke(name, options) {
    const passphrase = options ? options.passphrase : null;
    const mtx = await this._createRevoke(name, options);
    return this.sendMTX(mtx, passphrase);
  }

  /**
   * Create and send a revoke
   * MTX with a lock.
   * @param {String} name
   * @param {Object} options
   */

  async sendRevoke(name, options) {
    const unlock = await this.fundLock.lock();
    try {
      return await this._sendRevoke(name, options);
    } finally {
      unlock();
    }
  }

  /**
   * Get account by address.
   * @param {Address} address
   * @returns {Account}
   */

  async getAccountByAddress(address) {
    const hash = Address.getHash(address);
    const path = await this.getPath(hash);

    if (!path)
      return null;

    return this.getAccount(path.account);
  }

  /**
   * Input size estimator for max possible tx size.
   * @param {Address} addr
   * @returns {Number}
   */

  async estimateSize(addr) {
    const account = await this.getAccountByAddress(addr);

    if (!account)
      return -1;

    let size = 0;

    // Varint witness items length.
    size += 1;

    switch (account.type) {
      case Account.types.PUBKEYHASH:
        // P2PKH
        // varint-len [signature]
        size += 1 + 65;
        // varint-len [key]
        size += 1 + 33;
        break;
      case Account.types.MULTISIG:
        // P2SH Multisig
        // OP_0
        size += 1;
        // varint-len [signature] ...
        size += (1 + 65) * account.m;
        // varint-len [redeem]
        size += 3;
        // m value
        size += 1;
        // OP_PUSHDATA0 [key] ...
        size += (1 + 33) * account.n;
        // n value
        size += 1;
        // OP_CHECKMULTISIG
        size += 1;
        break;
    }

    return size;
  }

  /**
   * Build a transaction, fill it with outputs and inputs,
   * sort the members according to BIP69 (set options.sort=false
   * to avoid sorting), set locktime, and template it.
   * @param {Object} options - See {@link Wallet#fund options}.
   * @param {Object[]} options.outputs - See {@link MTX#addOutput}.
   * @returns {Promise} - Returns {@link MTX}.
   */

  async createTX(options, force) {
    const outputs = options.outputs;
    const mtx = new MTX();

    assert(Array.isArray(outputs), 'Outputs must be an array.');
    assert(outputs.length > 0, 'At least one output required.');

    // Add the outputs
    for (const obj of outputs) {
      const output = new Output(obj);
      const addr = output.getAddress();

      if (output.isDust())
        throw new Error('Output is dust.');

      if (output.value > 0) {
        if (!addr)
          throw new Error('Cannot send to unknown address.');

        if (addr.isNull())
          throw new Error('Cannot send to null address.');
      }

      mtx.outputs.push(output);
    }

    // Fill the inputs with unspents
    await this.fund(mtx, options, force);

    return this.finalize(mtx, options);
  }

  /**
   * Finalize and template an MTX.
   * @param {MTX} mtx
   * @param {Object} options
   * @returns {MTX}
   */

  async finalize(mtx, options) {
    if (!options)
      options = {};

    // Sort members a la BIP69
    if (options.sort !== false)
      mtx.sortMembers();

    // Set the locktime to target value.
    if (options.locktime != null)
      mtx.setLocktime(options.locktime);

    // Consensus sanity checks.
    assert(mtx.isSane(), 'TX failed sanity check.');
    assert(mtx.verifyInputs(this.wdb.height + 1, this.network),
      'TX failed context check.');
    assert(this.wdb.height + 1 >= this.network.txStart,
      'Transactions are not allowed on network yet.');

    // Set the HD paths.
    if (options.paths === true)
      mtx.view = await this.getWalletCoinView(mtx, mtx.view);

    const total = await this.template(mtx);

    if (total === 0)
      throw new Error('Templating failed.');

    return mtx;
  }

  /**
   * Build a transaction, fill it with outputs and inputs,
   * sort the members according to BIP69, set locktime,
   * sign and broadcast. Doing this all in one go prevents
   * coins from being double spent.
   * @param {Object} options - See {@link Wallet#fund options}.
   * @param {Object[]} options.outputs - See {@link MTX#addOutput}.
   * @returns {Promise} - Returns {@link TX}.
   */

  async send(options, passphrase) {
    const unlock = await this.fundLock.lock();
    try {
      return await this._send(options, passphrase);
    } finally {
      unlock();
    }
  }

  /**
   * Build and send a transaction without a lock.
   * @private
   * @param {Object} options - See {@link Wallet#fund options}.
   * @param {Object[]} options.outputs - See {@link MTX#addOutput}.
   * @returns {Promise} - Returns {@link TX}.
   */

  async _send(options, passphrase) {
    const mtx = await this.createTX(options, true);
    return this.sendMTX(mtx, passphrase);
  }

  /**
   * Sign and send a (templated) mutable transaction.
   * @param {MTX} mtx
   * @param {String} passphrase
   */

  async sendMTX(mtx, passphrase) {
    await this.sign(mtx, passphrase);

    if (!mtx.isSigned())
      throw new Error('TX could not be fully signed.');

    const tx = mtx.toTX();

    // Policy sanity checks.
    if (tx.getSigops(mtx.view) > policy.MAX_TX_SIGOPS)
      throw new Error('TX exceeds policy sigops.');

    if (tx.getWeight() > policy.MAX_TX_WEIGHT)
      throw new Error('TX exceeds policy weight.');

    const ancestors = await this.getPendingAncestors(tx);
    if (ancestors.size + 1 > this.maxAncestors)
      throw new Error('TX exceeds maximum unconfirmed ancestors.');

    for (const output of tx.outputs) {
      if (output.isDust())
        throw new Error('Output is dust.');

      if (output.value > 0) {
        if (!output.address)
          throw new Error('Cannot send to unknown address.');

        if (output.address.isNull())
          throw new Error('Cannot send to null address.');
      }
    }

    await this.wdb.addTX(tx);

    this.logger.debug('Sending wallet tx (%s): %x', this.id, tx.hash());

    await this.wdb.send(tx);

    return tx;
  }

  /**
   * Intentionally double-spend outputs by
   * increasing fee for an existing transaction.
   * @param {Hash} hash
   * @param {Rate} rate
   * @param {(String|Buffer)?} passphrase
   * @returns {Promise} - Returns {@link TX}.
   */

  async increaseFee(hash, rate, passphrase) {
    assert((rate >>> 0) === rate, 'Rate must be a number.');

    const wtx = await this.getTX(hash);

    if (!wtx)
      throw new Error('Transaction not found.');

    if (wtx.height !== -1)
      throw new Error('Transaction is confirmed.');

    const tx = wtx.tx;

    if (tx.isCoinbase())
      throw new Error('Transaction is a coinbase.');

    const view = await this.getSpentView(tx);

    if (!tx.hasCoins(view))
      throw new Error('Not all coins available.');

    const oldFee = tx.getFee(view);

    let fee = tx.getMinFee(null, rate);

    if (fee > MTX.Selector.MAX_FEE)
      fee = MTX.Selector.MAX_FEE;

    if (oldFee >= fee)
      throw new Error('Fee is not increasing.');

    const mtx = MTX.fromTX(tx);
    mtx.view = view;

    for (const input of mtx.inputs)
      input.witness.clear();

    let change = null;

    for (let i = 0; i < mtx.outputs.length; i++) {
      const output = mtx.outputs[i];
      const addr = output.getAddress();

      if (!addr)
        continue;

      const path = await this.getPath(addr);

      if (!path)
        continue;

      if (path.branch === 1) {
        change = output;
        mtx.changeIndex = i;
        break;
      }
    }

    if (!change)
      throw new Error('No change output.');

    change.value += oldFee;

    if (mtx.getFee() !== 0)
      throw new Error('Arithmetic error for change.');

    change.value -= fee;

    if (change.value < 0)
      throw new Error('Fee is too high.');

    if (change.isDust()) {
      mtx.outputs.splice(mtx.changeIndex, 1);
      mtx.changeIndex = -1;
    }

    await this.sign(mtx, passphrase);

    if (!mtx.isSigned())
      throw new Error('TX could not be fully signed.');

    const ntx = mtx.toTX();

    this.logger.debug(
      'Increasing fee for wallet tx (%s): %x',
      this.id, ntx.hash());

    await this.wdb.addTX(ntx);
    await this.wdb.send(ntx);

    return ntx;
  }

  /**
   * Resend pending wallet transactions.
   * @returns {Promise}
   */

  async resend() {
    const wtxs = await this.getPending();

    if (wtxs.length > 0)
      this.logger.info('Rebroadcasting %d transactions.', wtxs.length);

    const txs = [];

    for (const wtx of wtxs) {
      if (!wtx.tx.isCoinbase())
        txs.push(wtx.tx);
    }

    const sorted = common.sortDeps(txs);

    for (const tx of sorted)
      await this.wdb.send(tx);

    return txs;
  }

  /**
   * Derive necessary addresses for signing a transaction.
   * @param {MTX} mtx
   * @param {Number?} index - Input index.
   * @returns {Promise} - Returns {@link WalletKey}[].
   */

  async deriveInputs(mtx) {
    assert(mtx.mutable);

    const paths = await this.getInputPaths(mtx);
    const rings = [];

    for (const path of paths) {
      const account = await this.getAccount(path.account);

      if (!account)
        continue;

      const ring = account.derivePath(path, this.master);

      if (ring)
        rings.push(ring);
    }

    return rings;
  }

  /**
   * Retrieve a single keyring by address.
   * @param {Address|Hash} hash
   * @returns {Promise}
   */

  async getKey(address) {
    const hash = Address.getHash(address);
    const path = await this.getPath(hash);

    if (!path)
      return null;

    const account = await this.getAccount(path.account);

    if (!account)
      return null;

    // The account index in the db may be wrong.
    // We must read it from the stored xpub to be
    // sure of its correctness.
    //
    // For more details see:
    // https://github.com/bcoin-org/bcoin/issues/698.
    //
    // TODO(boymanjor): remove index manipulation
    // once the watch-only wallet bug is fixed.
    account.accountIndex = account.accountKey.childIndex;

    // Unharden the account index, if necessary.
    if (account.accountIndex & HD.common.HARDENED)
      account.accountIndex ^= HD.common.HARDENED;

    return account.derivePath(path, this.master);
  }

  /**
   * Retrieve a single keyring by address
   * (with the private key reference).
   * @param {Address|Hash} hash
   * @param {(Buffer|String)?} passphrase
   * @returns {Promise}
   */

  async getPrivateKey(address, passphrase) {
    const hash = Address.getHash(address);
    const path = await this.getPath(hash);

    if (!path)
      return null;

    const account = await this.getAccount(path.account);

    if (!account)
      return null;

    await this.unlock(passphrase);

    const key = account.derivePath(path, this.master);

    if (!key.privateKey)
      return null;

    return key;
  }

  /**
   * Map input addresses to paths.
   * @param {MTX} mtx
   * @returns {Promise} - Returns {@link Path}[].
   */

  async getInputPaths(mtx) {
    assert(mtx.mutable);

    if (!mtx.hasCoins())
      throw new Error('Not all coins available.');

    const hashes = mtx.getInputHashes();
    const paths = [];

    for (const hash of hashes) {
      const path = await this.getPath(hash);
      if (path)
        paths.push(path);
    }

    return paths;
  }

  /**
   * Map output addresses to paths.
   * @param {TX} tx
   * @returns {Promise} - Returns {@link Path}[].
   */

  async getOutputPaths(tx) {
    const paths = [];
    const hashes = tx.getOutputHashes();

    for (const hash of hashes) {
      const path = await this.getPath(hash);
      if (path)
        paths.push(path);
    }

    return paths;
  }

  /**
   * Increase lookahead for account.
   * @param {(Number|String)?} account
   * @param {Number} lookahead
   * @returns {Promise}
   */

  async setLookahead(acct, lookahead) {
    const unlock = await this.writeLock.lock();
    try {
      return this._setLookahead(acct, lookahead);
    } finally {
      unlock();
    }
  }

  /**
   * Increase lookahead for account (without a lock).
   * @private
   * @param {(Number|String)?} account
   * @param {Number} lookahead
   * @returns {Promise}
   */

  async _setLookahead(acct, lookahead) {
    const account = await this.getAccount(acct);

    if (!account)
      throw new Error('Account not found.');

    const b = this.db.batch();
    await account.setLookahead(b, lookahead);
    await b.write();
  }

  /**
   * Sync address depths based on a transaction's outputs.
   * This is used for deriving new addresses when
   * a confirmed transaction is seen.
   * @param {TX} tx
   * @returns {Promise}
   */

  async syncOutputDepth(tx) {
    const map = new Map();

    for (const hash of tx.getOutputHashes()) {
      const path = await this.readPath(hash);

      if (!path)
        continue;

      if (path.index === -1)
        continue;

      if (!map.has(path.account))
        map.set(path.account, []);

      map.get(path.account).push(path);
    }

    const derived = [];
    const b = this.db.batch();

    for (const [acct, paths] of map) {
      let receive = -1;
      let change = -1;

      for (const path of paths) {
        switch (path.branch) {
          case 0:
            if (path.index > receive)
              receive = path.index;
            break;
          case 1:
            if (path.index > change)
              change = path.index;
            break;
        }
      }

      receive += 2;
      change += 2;

      const account = await this.getAccount(acct);
      assert(account);

      const ring = await account.syncDepth(b, receive, change);

      if (ring)
        derived.push(ring);
    }

    await b.write();

    return derived;
  }

  /**
   * Build input scripts templates for a transaction (does not
   * sign, only creates signature slots). Only builds scripts
   * for inputs that are redeemable by this wallet.
   * @param {MTX} mtx
   * @returns {Promise} - Returns Number
   * (total number of scripts built).
   */

  async template(mtx) {
    const rings = await this.deriveInputs(mtx);
    return mtx.template(rings);
  }

  /**
   * Build input scripts and sign inputs for a transaction. Only attempts
   * to build/sign inputs that are redeemable by this wallet.
   * @param {MTX} tx
   * @param {Object|String|Buffer} options - Options or passphrase.
   * @returns {Promise} - Returns Number (total number
   * of inputs scripts built and signed).
   */

  async sign(mtx, passphrase) {
    if (this.watchOnly)
      throw new Error('Cannot sign from a watch-only wallet.');

    await this.unlock(passphrase);

    const rings = await this.deriveInputs(mtx);

    return mtx.signAsync(rings, Script.hashType.ALL, this.wdb.workers);
  }

  /**
   * Get pending ancestors up to the policy limit
   * @param {TX} tx
   * @returns {Promise} - Returns {BufferSet} with Hash
   */

   async getPendingAncestors(tx) {
    return this._getPendingAncestors(tx, new BufferSet());
   }

  /**
   * Get pending ancestors up to the policy limit.
   * @param {TX} tx
   * @param {Object} set
   * @returns {Promise} - Returns {BufferSet} with Hash
   */

  async _getPendingAncestors(tx, set) {
    for (const {prevout} of tx.inputs) {
      const hash = prevout.hash;

      if (set.has(hash))
        continue;

      if (!await this.hasPending(hash))
        continue;

      set.add(hash);

      if (set.size > this.maxAncestors)
        break;

      const parent = await this.getTX(hash);
      await this._getPendingAncestors(parent.tx, set);

      if (set.size > this.maxAncestors)
        break;
    }

    return set;
  }

  /**
   * Test whether the database has a pending transaction.
   * @param {Hash} hash
   * @returns {Promise} - Returns Boolean.
   */

  hasPending(hash) {
    return this.txdb.hasPending(hash);
  }

  /**
   * Get a coin viewpoint.
   * @param {TX} tx
   * @returns {Promise} - Returns {@link CoinView}.
   */

  getCoinView(tx) {
    return this.txdb.getCoinView(tx);
  }

  /**
   * Get a wallet coin viewpoint with HD paths.
   * @param {TX} tx
   * @param {CoinView?} view - Coins to be used in wallet coin viewpoint.
   * @returns {Promise} - Returns {@link WalletCoinView}.
   */

  async getWalletCoinView(tx, view) {
    if (!(view instanceof CoinView))
      view = new CoinView();

    if (!tx.hasCoins(view))
      view = await this.txdb.getCoinView(tx);

    view = WalletCoinView.fromCoinView(view);

    for (const input of tx.inputs) {
      const prevout = input.prevout;
      const coin = view.getCoin(prevout);

      if (!coin)
        continue;

      const path = await this.getPath(coin.address);

      if (!path)
        continue;

      const account = await this.getAccount(path.account);

      if (!account)
        continue;

      // The account index in the db may be wrong.
      // We must read it from the stored xpub to be
      // sure of its correctness.
      //
      // For more details see:
      // https://github.com/bcoin-org/bcoin/issues/698.
      //
      // TODO(boymanjor): remove index manipulation
      // once the watch-only wallet bug is fixed.
      path.account = account.accountKey.childIndex;

      // Unharden the account index, if necessary.
      if (path.account & HD.common.HARDENED)
        path.account ^= HD.common.HARDENED;

      // Add path to the viewpoint.
      view.addPath(prevout, path);
    }

    return view;
  }

  /**
   * Get a historical coin viewpoint.
   * @param {TX} tx
   * @returns {Promise} - Returns {@link CoinView}.
   */

  getSpentView(tx) {
    return this.txdb.getSpentView(tx);
  }

  /**
   * Convert transaction to transaction details.
   * @param {TXRecord} wtx
   * @returns {Promise<Details>} - Returns {@link Details}.
   */

  toDetails(wtx) {
    return this.txdb.toDetails(wtx);
  }

  /**
   * Get transaction details.
   * @param {Hash} hash
   * @returns {Promise} - Returns {@link Details}.
   */

  getDetails(hash) {
    return this.txdb.getDetails(hash);
  }

  /**
   * Get a coin from the wallet.
   * @param {Hash} hash
   * @param {Number} index
   * @returns {Promise} - Returns {@link Coin}.
   */

  getCoin(hash, index) {
    return this.txdb.getCoin(hash, index);
  }

  /**
   * Get a transaction from the wallet.
   * @param {Hash} hash
   * @returns {Promise<TX | null>} - Returns {@link TX}.
   */

  getTX(hash) {
    return this.txdb.getTX(hash);
  }

  /**
   * List blocks for the wallet.
   * @returns {Promise} - Returns {@link BlockRecord}.
   */

  getBlocks() {
    return this.txdb.getBlocks();
  }

  /**
   * Get a block from the wallet.
   * @param {Number} height
   * @returns {Promise} - Returns {@link BlockRecord}.
   */

  getBlock(height) {
    return this.txdb.getBlock(height);
  }

  /**
   * Get all names.
   * @returns {NameState[]}
   */

  async getNames() {
    return this.txdb.getNames();
  }

  /**
   * Get a name if present.
   * @param {Buffer} nameHash
   * @returns {NameState}
   */

  async getNameState(nameHash) {
    return this.txdb.getNameState(nameHash);
  }

  /**
   * Get a name if present.
   * @param {String|Buffer} name
   * @returns {NameState}
   */

  async getNameStateByName(name) {
    return this.txdb.getNameState(rules.hashName(name));
  }

  /**
   * Get a blind value if present.
   * @param {Buffer} blind - Blind hash.
   * @returns {BlindValue}
   */

  async getBlind(blind) {
    return this.txdb.getBlind(blind);
  }

  /**
   * Get all bids for name.
   * @param {Buffer} nameHash
   * @returns {BlindBid[]}
   */

  async getBids(nameHash) {
    return this.txdb.getBids(nameHash);
  }

  /**
   * Get all bids for name.
   * @param {String|Buffer} name
   * @returns {BlindBid[]}
   */

  async getBidsByName(name) {
    return this.txdb.getBids(name ? rules.hashName(name) : null);
  }

  /**
   * Get all reveals by name.
   * @param {Buffer} nameHash
   * @returns {BidReveal[]}
   */

  async getReveals(nameHash) {
    return this.txdb.getReveals(nameHash);
  }

  /**
   * Get all reveals by name.
   * @param {String} name
   * @returns {BidReveal[]}
   */

  async getRevealsByName(name) {
    return this.txdb.getReveals(name ? rules.hashName(name) : null);
  }

  /**
   * Add a transaction to the wallets TX history.
   * @param {TX} tx
   * @returns {Promise}
   */

  async add(tx, block) {
    const unlock = await this.writeLock.lock();
    try {
      return await this._add(tx, block);
    } finally {
      unlock();
    }
  }

  /**
   * Add a transaction to the wallet without a lock.
   * Potentially resolves orphans.
   * @private
   * @param {TX} tx
   * @returns {Promise}
   */

  async _add(tx, block) {
    const details = await this.txdb.add(tx, block);

    if (details) {
      const derived = await this.syncOutputDepth(tx);
      if (derived.length > 0) {
        this.wdb.emit('address', this, derived);
        this.emit('address', derived);
      }
    }

    return details;
  }

  /**
   * Revert a block.
   * @param {Number} height
   * @returns {Promise}
   */

  async revert(height) {
    const unlock = await this.writeLock.lock();
    try {
      return await this.txdb.revert(height);
    } finally {
      unlock();
    }
  }

  /**
   * Remove a wallet transaction.
   * @param {Hash} hash
   * @returns {Promise}
   */

  async remove(hash) {
    const unlock = await this.writeLock.lock();
    try {
      return await this.txdb.remove(hash);
    } finally {
      unlock();
    }
  }

  /**
   * Zap stale TXs from wallet.
   * @param {(Number|String)?} acct
   * @param {Number} age - Age threshold (unix time, default=72 hours).
   * @returns {Promise}
   */

  async zap(acct, age) {
    const unlock = await this.writeLock.lock();
    try {
      return await this._zap(acct, age);
    } finally {
      unlock();
    }
  }

  /**
   * Zap stale TXs from wallet without a lock.
   * @private
   * @param {(Number|String)?} acct
   * @param {Number} age
   * @returns {Promise}
   */

  async _zap(acct, age) {
    const account = await this.ensureIndex(acct);
    return this.txdb.zap(account, age);
  }

  /**
   * Abandon transaction.
   * @param {Hash} hash
   * @returns {Promise}
   */

  async abandon(hash) {
    const unlock = await this.writeLock.lock();
    try {
      return await this._abandon(hash);
    } finally {
      unlock();
    }
  }

  /**
   * Abandon transaction without a lock.
   * @private
   * @param {Hash} hash
   * @returns {Promise}
   */

  _abandon(hash) {
    return this.txdb.abandon(hash);
  }

  /**
   * Lock a single coin.
   * @param {Coin|Outpoint} coin
   */

  lockCoin(coin) {
    return this.txdb.lockCoin(coin);
  }

  /**
   * Unlock a single coin.
   * @param {Coin|Outpoint} coin
   */

  unlockCoin(coin) {
    return this.txdb.unlockCoin(coin);
  }

  /**
   * Unlock all locked coins.
   */

  unlockCoins() {
    return this.txdb.unlockCoins();
  }

  /**
   * Test locked status of a single coin.
   * @param {Coin|Outpoint} coin
   * @returns {Boolean}
   */

  isLocked(coin) {
    return this.txdb.isLocked(coin);
  }

  /**
   * Return an array of all locked outpoints.
   * @returns {Outpoint[]}
   */

  getLocked() {
    return this.txdb.getLocked();
  }

  /**
   * Get all transactions in transaction history.
   * @param {(String|Number)?} acct
   * @returns {Promise} - Returns {@link TX}[].
   */

  async getHistory(acct) {
    const account = await this.ensureIndex(acct);
    return this.txdb.getHistory(account);
  }

  /**
   * Get all available coins.
   * @param {(String|Number)?} account
   * @returns {Promise<Array<Coin>>} - Returns {@link Coin}[].
   */

  async getCoins(acct) {
    const account = await this.ensureIndex(acct);
    return this.txdb.getCoins(account);
  }

  /**
   * Get all available credits.
   * @param {(String|Number)?} account
   * @returns {Promise} - Returns {@link Credit}[].
   */

  async getCredits(acct) {
    const account = await this.ensureIndex(acct);
    return this.txdb.getCredits(account);
  }

  /**
   * Get "smart" coins.
   * @param {(String|Number)?} account
   * @returns {Promise} - Returns {@link Coin}[].
   */

  async getSmartCoins(acct) {
    const credits = await this.getCredits(acct);
    const coins = [];

    for (const credit of credits) {
      const coin = credit.coin;

      if (credit.spent)
        continue;

      if (this.txdb.isLocked(coin))
        continue;

      // Always used confirmed coins.
      if (coin.height !== -1) {
        coins.push(coin);
        continue;
      }

      // Use unconfirmed only if they were
      // created as a result of one of our
      // _own_ transactions. i.e. they're
      // not low-fee and not in danger of
      // being double-spent by a bad actor.
      if (!credit.own)
        continue;

      coins.push(coin);
    }

    return coins;
  }

  /**
   * Get all pending/unconfirmed transactions.
   * @param {(String|Number)?} acct
   * @returns {Promise} - Returns {@link TX}[].
   */

  async getPending(acct) {
    const account = await this.ensureIndex(acct);
    return this.txdb.getPending(account);
  }

  /**
   * Get wallet balance.
   * @param {(String|Number)?} acct
   * @returns {Promise} - Returns {@link Balance}.
   */

  async getBalance(acct) {
    const account = await this.ensureIndex(acct);
    return this.txdb.getBalance(account);
  }

  /**
   * Get a range of transactions between two timestamps.
   * @param {(String|Number)?} acct
   * @param {Object} options
   * @param {Number} options.start
   * @param {Number} options.end
   * @returns {Promise} - Returns {@link TX}[].
   */

  async getRange(acct, options) {
    const account = await this.ensureIndex(acct);
    return this.txdb.getRange(account, options);
  }

  /**
   * Get the last N transactions.
   * @param {(String|Number)?} acct
   * @param {Number} limit
   * @returns {Promise} - Returns {@link TX}[].
   */

  async getLast(acct, limit) {
    const account = await this.ensureIndex(acct);
    return this.txdb.getLast(account, limit);
  }

  /**
   * Get account key.
   * @param {Number} [acct=0]
   * @returns {HDPublicKey}
   */

  async accountKey(acct = 0) {
    const account = await this.getAccount(acct);
    if (!account)
      throw new Error('Account not found.');
    return account.accountKey;
  }

  /**
   * Get current receive depth.
   * @param {Number} [acct=0]
   * @returns {Number}
   */

  async receiveDepth(acct = 0) {
    const account = await this.getAccount(acct);
    if (!account)
      throw new Error('Account not found.');
    return account.receiveDepth;
  }

  /**
   * Get current change depth.
   * @param {Number} [acct=0]
   * @returns {Number}
   */

  async changeDepth(acct = 0) {
    const account = await this.getAccount(acct);
    if (!account)
      throw new Error('Account not found.');
    return account.changeDepth;
  }

  /**
   * Get current receive address.
   * @param {Number} [acct=0]
   * @returns {Address}
   */

  async receiveAddress(acct = 0) {
    const account = await this.getAccount(acct);
    if (!account)
      throw new Error('Account not found.');
    return account.receiveAddress();
  }

  /**
   * Get current change address.
   * @param {Number} [acct=0]
   * @returns {Address}
   */

  async changeAddress(acct = 0) {
    const account = await this.getAccount(acct);
    if (!account)
      throw new Error('Account not found.');
    return account.changeAddress();
  }

  /**
   * Get current receive key.
   * @param {Number} [acct=0]
   * @returns {WalletKey}
   */

  async receiveKey(acct = 0) {
    const account = await this.getAccount(acct);
    if (!account)
      throw new Error('Account not found.');
    return account.receiveKey();
  }

  /**
   * Get current change key.
   * @param {Number} [acct=0]
   * @returns {WalletKey}
   */

  async changeKey(acct = 0) {
    const account = await this.getAccount(acct);
    if (!account)
      throw new Error('Account not found.');
    return account.changeKey();
  }

  /**
   * Convert the wallet to a more inspection-friendly object.
   * @returns {Object}
   */

  format() {
    return {
      wid: this.wid,
      id: this.id,
      network: this.network.type,
      accountDepth: this.accountDepth,
      token: this.token.toString('hex'),
      tokenDepth: this.tokenDepth,
      master: this.master
    };
  }

  /**
   * Convert the wallet to a more inspection-friendly object.
   * @returns {Object}
   */

  inspect() {
    return this.format();
  }

  /**
   * Convert the wallet to an object suitable for
   * serialization.
   * @param {Boolean?} unsafe - Whether to include
   * the master key in the JSON.
   * @returns {Object}
   */

  getJSON(unsafe, balance) {
    return {
      network: this.network.type,
      wid: this.wid,
      id: this.id,
      watchOnly: this.watchOnly,
      accountDepth: this.accountDepth,
      token: this.token.toString('hex'),
      tokenDepth: this.tokenDepth,
      master: this.master.getJSON(this.network, unsafe),
      balance: balance ? balance.toJSON(true) : null
    };
  }

  /**
   * Convert the wallet to an object suitable for
   * serialization.
   * @param {Boolean?} unsafe - Whether to include
   * the master key in the JSON.
   * @returns {Object}
   */

  toJSON() {
    return this.getJSON();
  }

  /**
   * Calculate serialization size.
   * @returns {Number}
   */

  getSize() {
    let size = 0;
    size += 41;
    size += this.master.getSize();
    return size;
  }

  /**
   * Serialize the wallet.
   * @returns {Buffer}
   */

  encode() {
    const size = this.getSize();
    const bw = bio.write(size);

    let flags = 0;

    if (this.watchOnly)
      flags |= 1;

    bw.writeU8(flags);
    bw.writeU32(this.accountDepth);
    bw.writeBytes(this.token);
    bw.writeU32(this.tokenDepth);
    this.master.write(bw);

    return bw.render();
  }

  /**
   * Inject properties from serialized data.
   * @private
   * @param {Buffer} data
   */

  decode(data) {
    const br = bio.read(data);

    const flags = br.readU8();

    this.watchOnly = (flags & 1) !== 0;
    this.accountDepth = br.readU32();
    this.token = br.readBytes(32);
    this.tokenDepth = br.readU32();
    this.master.read(br);

    return this;
  }

  /**
   * Instantiate a wallet from serialized data.
   * @param {Buffer} data
   * @returns {Wallet}
   */

  static decode(wdb, data) {
    return new this(wdb).decode(data);
  }

  /**
   * Test an object to see if it is a Wallet.
   * @param {Object} obj
   * @returns {Boolean}
   */

  static isWallet(obj) {
    return obj instanceof Wallet;
  }

  /**
   * Clear a cache.
   * @param {String} cacheName
   * @param {String | undefined} cacheKey
   */

   clearCache(cacheName, cacheKey) {
      let cache;
      if(cacheName === 'bid') {
        cache = this.sendBidResults;
      } else if (cacheName === 'open') {
        cache = this.sendOpenResults;
      } else if (cacheName === 'update') {
        cache = this.sendUpdateResults;
      } else {
        throw new Error(`invalid cache name: ${cacheName}`);
      }

      if (cacheKey === null || cacheKey === undefined || cacheKey === '') {
        cache.reset();
      } else {
        cache.remove(cacheKey);
      }
   }
}

/*
 * Expose
 */

module.exports = Wallet;<|MERGE_RESOLUTION|>--- conflicted
+++ resolved
@@ -1969,15 +1969,9 @@
     if (value > lockup)
       throw new Error(`Bid exceeds lockup value: "${name}".`);
 
-<<<<<<< HEAD
-    // TODO generating a new receive address per bid ?
-    const addr = (await this.createReceive(acct)).getKeyAddress();
-    // const addr = await this.receiveAddress(acct);
-=======
     const addr = !consecutiveCall ? await this.receiveAddress(acct)
       : (await this.createReceive()).getAddress();
 
->>>>>>> 619ba59b
     const blind = await this.generateBlind(nameHash, addr, value);
 
     const output = new Output();
