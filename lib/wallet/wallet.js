/* eslint-disable max-len */
/*
 * wallet.js - wallet object for hsd
 * Copyright (c) 2017-2018, Christopher Jeffrey (MIT License).
 * https://github.com/handshake-org/hsd
 */

'use strict';

const assert = require('bsert');
const EventEmitter = require('events');
const {Lock} = require('bmutex');
const base58 = require('bcrypto/lib/encoding/base58');
const bio = require('bufio');
const blake2b = require('bcrypto/lib/blake2b');
const cleanse = require('bcrypto/lib/cleanse');
const LRU = require('blru');
const TXDB = require('./txdb');
const Path = require('./path');
const common = require('./common');
const Address = require('../primitives/address');
const MTX = require('../primitives/mtx');
const Script = require('../script/script');
const CoinView = require('../coins/coinview');
const WalletCoinView = require('./walletcoinview');
const WalletKey = require('./walletkey');
const HD = require('../hd/hd');
const Output = require('../primitives/output');
const Account = require('./account');
const MasterKey = require('./masterkey');
const policy = require('../protocol/policy');
const consensus = require('../protocol/consensus');
const rules = require('../covenants/rules');
const {Resource} = require('../dns/resource');
const Claim = require('../primitives/claim');
const reserved = require('../covenants/reserved');
const ownership = require('../covenants/ownership');
const {states} = require('../covenants/namestate');
const {types} = rules;
const {Mnemonic} = HD;
const {BufferSet} = require('buffer-map');
const util = require('../utils/util');

/**
 * JSDoc imported types
 *
 * @typedef {import('../covenants/namestate')} NameState
 * @typedef {import('../primitives/tx')} TX
 * @typedef {import('./txdb').Details} Details
 */
const Coin = require('../primitives/coin');
const Outpoint = require('../primitives/outpoint');

/*
 * Constants
 */

const EMPTY = Buffer.alloc(0);
const MAX_REVEALS_PER_BATCH_TX = 200;

/**
 * Wallet
 * @alias module:wallet.Wallet
 * @extends EventEmitter
 */

class Wallet extends EventEmitter {
  /**
   * Create a wallet.
   * @constructor
   * @param {Object} options
   */

  constructor(wdb, options) {
    super();

    assert(wdb, 'WDB required.');

    this.wdb = wdb;
    this.db = wdb.db;
    this.network = wdb.network;
    this.logger = wdb.logger;
    this.writeLock = new Lock();
    this.fundLock = new Lock();

    this.wid = 0;
    this.id = null;
    this.watchOnly = false;
    this.accountDepth = 0;
    this.token = consensus.ZERO_HASH;
    this.tokenDepth = 0;
    this.master = new MasterKey();

    this.txdb = new TXDB(this.wdb);

    const bidsCacheSizeInBlocks = 20;
    const bidsPerAuction = 3; // average in March 2020 is ~3.1

    // TODO (bennett) - make this configurable from options
    const bidsCapacity =
      consensus.MAX_BLOCK_OPENS * bidsPerAuction * bidsCacheSizeInBlocks;
    this.sendBidResults = new LRU(bidsCapacity);

    // TODO (bennett) - make this configurable from options
    const updatesCacheSizeInBlocks = 20;
    const updatesPerAuction = 1; // average in March 2020 is ~3.1
    const updateCapacity =
      consensus.MAX_BLOCK_OPENS * updatesPerAuction * updatesCacheSizeInBlocks;
    this.sendUpdateResults = new LRU(updateCapacity);

    this.hsdTransferResults = new LRU(25000);
    this.sendTransferResults = new LRU(25000);
    this.sendFinalizeResults = new LRU(25000);
    this.sendFinishResults = new LRU(25000);
    this.sendRevealResults = new LRU(10000);

    this.maxAncestors = policy.MEMPOOL_MAX_ANCESTORS;

    if (options)
      this.fromOptions(options);
  }

  /**
   * Inject properties from options object.
   * @private
   * @param {Object} options
   */

  fromOptions(options) {
    if (!options)
      return this;

    let key = options.master;
    let id, token, mnemonic;

    if (key) {
      if (typeof key === 'string')
        key = HD.PrivateKey.fromBase58(key, this.network);

      assert(HD.isPrivate(key),
        'Must create wallet with hd private key.');
    } else {
      mnemonic = new Mnemonic(options.mnemonic);
      key = HD.fromMnemonic(mnemonic, options.password);
    }

    this.master.fromKey(key, mnemonic);

    if (options.wid != null) {
      assert((options.wid >>> 0) === options.wid);
      this.wid = options.wid;
    }

    if (options.id) {
      assert(common.isName(options.id), 'Bad wallet ID.');
      id = options.id;
    }

    if (options.watchOnly != null) {
      assert(typeof options.watchOnly === 'boolean');
      this.watchOnly = options.watchOnly;
    }

    if (options.accountDepth != null) {
      assert((options.accountDepth >>> 0) === options.accountDepth);
      this.accountDepth = options.accountDepth;
    }

    if (options.token) {
      assert(Buffer.isBuffer(options.token));
      assert(options.token.length === 32);
      token = options.token;
    }

    if (options.tokenDepth != null) {
      assert((options.tokenDepth >>> 0) === options.tokenDepth);
      this.tokenDepth = options.tokenDepth;
    }

    if (options.maxAncestors != null) {
      assert((options.maxAncestors >>> 0) === options.maxAncestors);
      this.maxAncestors = options.maxAncestors;
    }

    if (!id)
      id = this.getID();

    if (!token)
      token = this.getToken(this.tokenDepth);

    this.id = id;
    this.token = token;

    return this;
  }

  /**
   * Instantiate wallet from options.
   * @param {WalletDB} wdb
   * @param {Object} options
   * @returns {Wallet}
   */

  static fromOptions(wdb, options) {
    return new this(wdb).fromOptions(options);
  }

  /**
   * Attempt to intialize the wallet (generating
   * the first addresses along with the lookahead
   * addresses). Called automatically from the
   * walletdb.
   * @returns {Promise}
   */

  async init(options, passphrase) {
    if (passphrase)
      await this.master.encrypt(passphrase);

    const account = await this._createAccount(options, passphrase);
    assert(account);

    this.logger.info('Wallet initialized (%s).', this.id);

    return this.txdb.open(this);
  }

  /**
   * Open wallet (done after retrieval).
   * @returns {Promise}
   */

  async open() {
    const account = await this.getAccount(0);

    if (!account)
      throw new Error('Default account not found.');

    this.logger.info('Wallet opened (%s).', this.id);

    return this.txdb.open(this);
  }

  /**
   * Close the wallet, unregister with the database.
   * @returns {Promise}
   */

  async destroy() {
    const unlock1 = await this.writeLock.lock();
    const unlock2 = await this.fundLock.lock();
    try {
      await this.master.destroy();
      this.writeLock.destroy();
      this.fundLock.destroy();
    } finally {
      unlock2();
      unlock1();
    }
  }

  /**
   * Run change address migration.
   * @param {Batch} b
   */

  async migrateChange(b) {
    const unlock1 = await this.writeLock.lock();
    const unlock2 = await this.fundLock.lock();

    try {
      return await this._migrateChange(b);
    } finally {
      unlock2();
      unlock1();
    }
  }

  /**
   * Run change address migration (without a lock).
   * @param {Batch} b
   */

  async _migrateChange(b) {
    let total = 0;

    for (let i = 0; i < this.accountDepth; i++) {
      const account = await this.getAccount(i);

      for (let i = 0; i < account.changeDepth + account.lookahead; i++) {
        const key = account.deriveChange(i);
        const path = key.toPath();

        if (!await this.wdb.hasPath(account.wid, path.hash)) {
          await this.wdb.savePath(b, account.wid, path);
          total += 1;
        }
      }
    }

    return total;
  }

  /**
   * Add a public account key to the wallet (multisig).
   * Saves the key in the wallet database.
   * @param {(Number|String)} acct
   * @param {HDPublicKey} key
   * @returns {Promise}
   */

  async addSharedKey(acct, key) {
    const unlock = await this.writeLock.lock();
    try {
      return await this._addSharedKey(acct, key);
    } finally {
      unlock();
    }
  }

  /**
   * Add a public account key to the wallet without a lock.
   * @private
   * @param {(Number|String)} acct
   * @param {HDPublicKey} key
   * @returns {Promise}
   */

  async _addSharedKey(acct, key) {
    const account = await this.getAccount(acct);

    if (!account)
      throw new Error('Account not found.');

    const b = this.db.batch();
    const result = await account.addSharedKey(b, key);
    await b.write();

    return result;
  }

  /**
   * Remove a public account key from the wallet (multisig).
   * @param {(Number|String)} acct
   * @param {HDPublicKey} key
   * @returns {Promise}
   */

  async removeSharedKey(acct, key) {
    const unlock = await this.writeLock.lock();
    try {
      return await this._removeSharedKey(acct, key);
    } finally {
      unlock();
    }
  }

  /**
   * Remove a public account key from the wallet (multisig).
   * @private
   * @param {(Number|String)} acct
   * @param {HDPublicKey} key
   * @returns {Promise}
   */

  async _removeSharedKey(acct, key) {
    const account = await this.getAccount(acct);

    if (!account)
      throw new Error('Account not found.');

    const b = this.db.batch();
    const result = await account.removeSharedKey(b, key);
    await b.write();

    return result;
  }

  /**
   * Change or set master key's passphrase.
   * @param {String|Buffer} passphrase
   * @param {String|Buffer} old
   * @returns {Promise}
   */

  async setPassphrase(passphrase, old) {
    if (old != null)
      await this.decrypt(old);

    await this.encrypt(passphrase);
  }

  /**
   * Encrypt the wallet permanently.
   * @param {String|Buffer} passphrase
   * @returns {Promise}
   */

  async encrypt(passphrase) {
    const unlock = await this.writeLock.lock();
    try {
      return await this._encrypt(passphrase);
    } finally {
      unlock();
    }
  }

  /**
   * Encrypt the wallet permanently, without a lock.
   * @private
   * @param {String|Buffer} passphrase
   * @returns {Promise}
   */

  async _encrypt(passphrase) {
    const key = await this.master.encrypt(passphrase, true);
    const b = this.db.batch();

    try {
      await this.wdb.encryptKeys(b, this.wid, key);
    } finally {
      cleanse(key);
    }

    this.save(b);

    await b.write();
  }

  /**
   * Decrypt the wallet permanently.
   * @param {String|Buffer} passphrase
   * @returns {Promise}
   */

  async decrypt(passphrase) {
    const unlock = await this.writeLock.lock();
    try {
      return await this._decrypt(passphrase);
    } finally {
      unlock();
    }
  }

  /**
   * Decrypt the wallet permanently, without a lock.
   * @private
   * @param {String|Buffer} passphrase
   * @returns {Promise}
   */

  async _decrypt(passphrase) {
    const key = await this.master.decrypt(passphrase, true);
    const b = this.db.batch();

    try {
      await this.wdb.decryptKeys(b, this.wid, key);
    } finally {
      cleanse(key);
    }

    this.save(b);

    await b.write();
  }

  /**
   * Generate a new token.
   * @param {(String|Buffer)?} passphrase
   * @returns {Promise}
   */

  async retoken(passphrase) {
    const unlock = await this.writeLock.lock();
    try {
      return await this._retoken(passphrase);
    } finally {
      unlock();
    }
  }

  /**
   * Generate a new token without a lock.
   * @private
   * @param {(String|Buffer)?} passphrase
   * @returns {Promise}
   */

  async _retoken(passphrase) {
    if (passphrase)
      await this.unlock(passphrase);

    this.tokenDepth += 1;
    this.token = this.getToken(this.tokenDepth);

    const b = this.db.batch();
    this.save(b);

    await b.write();

    return this.token;
  }

  /**
   * Rename the wallet.
   * @param {String} id
   * @returns {Promise}
   */

  async rename(id) {
    const unlock = await this.writeLock.lock();
    try {
      return await this.wdb.rename(this, id);
    } finally {
      unlock();
    }
  }

  /**
   * Rename account.
   * @param {(String|Number)?} acct
   * @param {String} name
   * @returns {Promise}
   */

  async renameAccount(acct, name) {
    const unlock = await this.writeLock.lock();
    try {
      return await this._renameAccount(acct, name);
    } finally {
      unlock();
    }
  }

  /**
   * Rename account without a lock.
   * @private
   * @param {(String|Number)?} acct
   * @param {String} name
   * @returns {Promise}
   */

  async _renameAccount(acct, name) {
    if (!common.isName(name))
      throw new Error('Bad account name.');

    const account = await this.getAccount(acct);

    if (!account)
      throw new Error('Account not found.');

    if (account.accountIndex === 0)
      throw new Error('Cannot rename default account.');

    if (await this.hasAccount(name))
      throw new Error('Account name not available.');

    const b = this.db.batch();

    this.wdb.renameAccount(b, account, name);

    await b.write();
  }

  /**
   * Lock the wallet, destroy decrypted key.
   */

  async lock() {
    const unlock1 = await this.writeLock.lock();
    const unlock2 = await this.fundLock.lock();
    try {
      await this.master.lock();
    } finally {
      unlock2();
      unlock1();
    }
  }

  /**
   * Unlock the key for `timeout` seconds.
   * @param {Buffer|String} passphrase
   * @param {Number?} [timeout=60]
   */

  unlock(passphrase, timeout) {
    return this.master.unlock(passphrase, timeout);
  }

  /**
   * Generate the wallet ID if none was passed in.
   * It is represented as BLAKE2b(m/44->public|magic, 20)
   * converted to an "address" with a prefix
   * of `0x03be04` (`WLT` in base58).
   * @private
   * @returns {Base58String}
   */

  getID() {
    assert(this.master.key, 'Cannot derive id.');

    const key = this.master.key.derive(44);

    const bw = bio.write(37);
    bw.writeBytes(key.publicKey);
    bw.writeU32(this.network.magic);

    const hash = blake2b.digest(bw.render(), 20);

    const b58 = bio.write(23);
    b58.writeU8(0x03);
    b58.writeU8(0xbe);
    b58.writeU8(0x04);
    b58.writeBytes(hash);

    return base58.encode(b58.render());
  }

  /**
   * Generate the wallet api key if none was passed in.
   * It is represented as BLAKE2b(m/44'->private|nonce).
   * @private
   * @param {HDPrivateKey} master
   * @param {Number} nonce
   * @returns {Buffer}
   */

  getToken(nonce) {
    if (!this.master.key)
      throw new Error('Cannot derive token.');

    const key = this.master.key.derive(44, true);

    const bw = bio.write(36);
    bw.writeBytes(key.privateKey);
    bw.writeU32(nonce);

    return blake2b.digest(bw.render());
  }

  /**
   * Create an account. Requires passphrase if master key is encrypted.
   * @param {Object} options - See {@link Account} options.
   * @returns {Promise} - Returns {@link Account}.
   */

  async createAccount(options, passphrase) {
    const unlock = await this.writeLock.lock();
    try {
      return await this._createAccount(options, passphrase);
    } finally {
      unlock();
    }
  }

  /**
   * Create an account without a lock.
   * @param {Object} options - See {@link Account} options.
   * @returns {Promise} - Returns {@link Account}.
   */

  async _createAccount(options, passphrase) {
    let name = options.name;

    if (!name)
      name = this.accountDepth.toString(10);

    if (await this.hasAccount(name))
      throw new Error('Account already exists.');

    await this.unlock(passphrase);

    let key;
    if (this.watchOnly) {
      key = options.accountKey;

      if (typeof key === 'string')
        key = HD.PublicKey.fromBase58(key, this.network);

      if (!HD.isPublic(key))
        throw new Error('Must add HD public keys to watch only wallet.');
    } else {
      assert(this.master.key);
      const type = this.network.keyPrefix.coinType;
      key = this.master.key.deriveAccount(44, type, this.accountDepth);
      key = key.toPublic();
    }

    const opt = {
      wid: this.wid,
      id: this.id,
      name: this.accountDepth === 0 ? 'default' : name,
      watchOnly: this.watchOnly,
      accountKey: key,
      accountIndex: this.accountDepth,
      type: options.type,
      m: options.m,
      n: options.n,
      keys: options.keys
    };

    const b = this.db.batch();

    const account = Account.fromOptions(this.wdb, opt);

    await account.init(b);

    this.logger.info('Created account %s/%s/%d.',
      account.id,
      account.name,
      account.accountIndex);

    this.accountDepth += 1;
    this.save(b);

    if (this.accountDepth === 1)
      this.increment(b);

    await b.write();

    return account;
  }

  /**
   * Ensure an account. Requires passphrase if master key is encrypted.
   * @param {Object} options - See {@link Account} options.
   * @returns {Promise} - Returns {@link Account}.
   */

  async ensureAccount(options, passphrase) {
    const name = options.name;
    const account = await this.getAccount(name);

    if (account)
      return account;

    return this.createAccount(options, passphrase);
  }

  /**
   * List account names and indexes from the db.
   * @returns {Promise} - Returns Array.
   */

  getAccounts() {
    return this.wdb.getAccounts(this.wid);
  }

  /**
   * Get all wallet address hashes.
   * @param {(String|Number)?} acct
   * @returns {Promise} - Returns Array.
   */

  getAddressHashes(acct) {
    if (acct != null)
      return this.getAccountHashes(acct);
    return this.wdb.getWalletHashes(this.wid);
  }

  /**
   * Get all account address hashes.
   * @param {String|Number} acct
   * @returns {Promise} - Returns Array.
   */

  async getAccountHashes(acct) {
    const index = await this.getAccountIndex(acct);

    if (index === -1)
      throw new Error('Account not found.');

    return this.wdb.getAccountHashes(this.wid, index);
  }

  /**
   * Retrieve an account from the database.
   * @param {Number|String} acct
   * @returns {Promise} - Returns {@link Account}.
   */

  async getAccount(acct) {
    const index = await this.getAccountIndex(acct);

    if (index === -1)
      return null;

    const account = await this.wdb.getAccount(this.wid, index);

    if (!account)
      return null;

    account.wid = this.wid;
    account.id = this.id;
    account.watchOnly = this.watchOnly;

    return account;
  }

  /**
   * Lookup the corresponding account name's index.
   * @param {String|Number} acct - Account name/index.
   * @returns {Promise} - Returns Number.
   */

  getAccountIndex(acct) {
    if (acct == null)
      return -1;

    if (typeof acct === 'number')
      return acct;

    return this.wdb.getAccountIndex(this.wid, acct);
  }

  /**
   * Lookup the corresponding account name's index.
   * @param {String|Number} acct - Account name/index.
   * @returns {Promise} - Returns Number.
   * @throws on non-existent account
   */

  async ensureIndex(acct) {
    if (acct == null || acct === -1)
      return -1;

    const index = await this.getAccountIndex(acct);

    if (index === -1)
      throw new Error('Account not found.');

    return index;
  }

  /**
   * Lookup the corresponding account index's name.
   * @param {Number} index - Account index.
   * @returns {Promise} - Returns String.
   */

  async getAccountName(index) {
    if (typeof index === 'string')
      return index;

    return this.wdb.getAccountName(this.wid, index);
  }

  /**
   * Test whether an account exists.
   * @param {Number|String} acct
   * @returns {Promise} - Returns {@link Boolean}.
   */

  async hasAccount(acct) {
    const index = await this.getAccountIndex(acct);

    if (index === -1)
      return false;

    return this.wdb.hasAccount(this.wid, index);
  }

  /**
   * Get a specific receiving address (does not increment receiveDepth).
   * @param {(Number|String)?} acct
   * @param {Number?} index
   * @returns {Promise} - Returns {@link WalletKey}.
   */

  getReceive(acct = 0, index = 0) {
    return this.getSpecificKey(acct, index, 0);
  }

  /**
   * Get a specific change address (does not increment changeDepth).
   * @param {(Number|String)?} acct
   * @param {Number?} index
   * @returns {Promise} - Returns {@link WalletKey}.
   */

  getChange(acct = 0, index = 0) {
    return this.getSpecificKey(acct, index, 1);
  }

  /**
   * Get a specific address (does not increment depth).
   * @param {(Number|String)?} acct
   * @param {Number} index
   * @param {Number} branch
   * @returns {Promise} - Returns {@link WalletKey}.
   */

  async getSpecificKey(acct, index, branch) {
    const unlock = await this.writeLock.lock();
    try {
      return await this._getSpecificKey(acct, index, branch);
    } finally {
      unlock();
    }
  }

  /**
   * Create a new receiving address (increments receiveDepth).
   * @param {(Number|String)?} acct
   * @returns {Promise} - Returns {@link WalletKey}.
   */

  createReceive(acct = 0) {
    return this.createKey(acct, 0);
  }

  /**
   * Create a new change address (increments receiveDepth).
   * @param {(Number|String)?} acct
   * @returns {Promise} - Returns {@link WalletKey}.
   */

  createChange(acct = 0) {
    return this.createKey(acct, 1);
  }

  /**
   * Create a new address (increments depth).
   * @param {(Number|String)?} acct
   * @param {Number} branch
   * @returns {Promise} - Returns {@link WalletKey}.
   */

  async createKey(acct, branch) {
    const unlock = await this.writeLock.lock();
    try {
      return await this._createKey(acct, branch);
    } finally {
      unlock();
    }
  }

  /**
   * Get a specific address (does not increment depth) without a lock.
   * @private
   * @param {(Number|String)?} acct
   * @param {Number} index
   * @param {Number} branch
   * @returns {Promise} - Returns {@link WalletKey}.
   */

  async _getSpecificKey(acct, index, branch) {
    const account = await this.getAccount(acct);

    if (!account)
      throw new Error('Account not found.');

    return account.getSpecificKey(index, branch);
  }

  /**
   * Create a new address (increments depth) without a lock.
   * @private
   * @param {(Number|String)?} acct
   * @param {Number} branche
   * @returns {Promise} - Returns {@link WalletKey}.
   */

  async _createKey(acct, branch) {
    const account = await this.getAccount(acct);

    if (!account)
      throw new Error('Account not found.');

    const b = this.db.batch();
    const key = await account.createKey(b, branch);
    await b.write();

    return key;
  }

  /**
   * Save the wallet to the database. Necessary
   * when address depth and keys change.
   * @returns {Promise}
   */

  save(b) {
    return this.wdb.save(b, this);
  }

  /**
   * Increment the wid depth.
   * @returns {Promise}
   */

  increment(b) {
    return this.wdb.increment(b, this.wid);
  }

  /**
   * Test whether the wallet possesses an address.
   * @param {Address|Hash} address
   * @returns {Promise} - Returns Boolean.
   */

  async hasAddress(address) {
    const hash = Address.getHash(address);
    const path = await this.getPath(hash);
    return path != null;
  }

  /**
   * Get path by address hash.
   * @param {Address|Hash} address
   * @returns {Promise} - Returns {@link Path}.
   */

  async getPath(address) {
    const hash = Address.getHash(address);
    return this.wdb.getPath(this.wid, hash);
  }

  /**
   * Get path by address hash (without account name).
   * @private
   * @param {Address|Hash} address
   * @returns {Promise} - Returns {@link Path}.
   */

  async readPath(address) {
    const hash = Address.getHash(address);
    return this.wdb.readPath(this.wid, hash);
  }

  /**
   * Test whether the wallet contains a path.
   * @param {Address|Hash} address
   * @returns {Promise} - Returns {Boolean}.
   */

  async hasPath(address) {
    const hash = Address.getHash(address);
    return this.wdb.hasPath(this.wid, hash);
  }

  /**
   * Get all wallet paths.
   * @param {(String|Number)?} acct
   * @returns {Promise} - Returns {@link Path}.
   */

  async getPaths(acct) {
    if (acct != null)
      return this.getAccountPaths(acct);

    return this.wdb.getWalletPaths(this.wid);
  }

  /**
   * Get all account paths.
   * @param {String|Number} acct
   * @returns {Promise} - Returns {@link Path}.
   */

  async getAccountPaths(acct) {
    const index = await this.getAccountIndex(acct);

    if (index === -1)
      throw new Error('Account not found.');

    const hashes = await this.getAccountHashes(index);
    const name = await this.getAccountName(acct);

    assert(name);

    const result = [];

    for (const hash of hashes) {
      const path = await this.readPath(hash);

      assert(path);
      assert(path.account === index);

      path.name = name;

      result.push(path);
    }

    return result;
  }

  /**
   * Import a keyring (will not exist on derivation chain).
   * Rescanning must be invoked manually.
   * @param {(String|Number)?} acct
   * @param {WalletKey} ring
   * @param {(String|Buffer)?} passphrase
   * @returns {Promise}
   */

  async importKey(acct, ring, passphrase) {
    const unlock = await this.writeLock.lock();
    try {
      return await this._importKey(acct, ring, passphrase);
    } finally {
      unlock();
    }
  }

  /**
   * Import a keyring (will not exist on derivation chain) without a lock.
   * @private
   * @param {(String|Number)?} acct
   * @param {WalletKey} ring
   * @param {(String|Buffer)?} passphrase
   * @returns {Promise}
   */

  async _importKey(acct, ring, passphrase) {
    if (!this.watchOnly) {
      if (!ring.privateKey)
        throw new Error('Cannot import pubkey into non watch-only wallet.');
    } else {
      if (ring.privateKey)
        throw new Error('Cannot import privkey into watch-only wallet.');
    }

    const hash = ring.getHash();

    if (await this.getPath(hash))
      throw new Error('Key already exists.');

    const account = await this.getAccount(acct);

    if (!account)
      throw new Error('Account not found.');

    if (account.type !== Account.types.PUBKEYHASH)
      throw new Error('Cannot import into non-pkh account.');

    await this.unlock(passphrase);

    const key = WalletKey.fromRing(account, ring);
    const path = key.toPath();

    if (this.master.encrypted) {
      path.data = this.master.encipher(path.data, path.hash);
      assert(path.data);
      path.encrypted = true;
    }

    const b = this.db.batch();
    await account.savePath(b, path);
    await b.write();
  }

  /**
   * Import a keyring (will not exist on derivation chain).
   * Rescanning must be invoked manually.
   * @param {(String|Number)?} acct
   * @param {WalletKey} ring
   * @param {(String|Buffer)?} passphrase
   * @returns {Promise}
   */

  async importAddress(acct, address) {
    const unlock = await this.writeLock.lock();
    try {
      return await this._importAddress(acct, address);
    } finally {
      unlock();
    }
  }

  /**
   * Import a keyring (will not exist on derivation chain) without a lock.
   * @private
   * @param {(String|Number)?} acct
   * @param {WalletKey} ring
   * @param {(String|Buffer)?} passphrase
   * @returns {Promise}
   */

  async _importAddress(acct, address) {
    if (!this.watchOnly)
      throw new Error('Cannot import address into non watch-only wallet.');

    if (await this.getPath(address))
      throw new Error('Address already exists.');

    const account = await this.getAccount(acct);

    if (!account)
      throw new Error('Account not found.');

    if (account.type !== Account.types.PUBKEYHASH)
      throw new Error('Cannot import into non-pkh account.');

    const path = Path.fromAddress(account, address);

    const b = this.db.batch();
    await account.savePath(b, path);
    await b.write();
  }

  /**
   * Import a name.
   * Rescanning must be invoked manually.
   * @param {String} name
   * @returns {Promise}
   */

  async importName(name) {
    const unlock = await this.writeLock.lock();
    try {
      return await this._importName(name);
    } finally {
      unlock();
    }
  }

  /**
   * Import a name without a lock.
   * @private
   * @param {String} name
   * @returns {Promise}
   */

  async _importName(name) {
    const nameHash = rules.hashName(name);

    if (await this.txdb.hasNameState(nameHash))
      throw new Error('Name already exists.');

    const b = this.db.batch();
    await this.wdb.addNameMap(b, nameHash, this.wid);
    await b.write();
  }

  /**
   * Fill a transaction with inputs, estimate
   * transaction size, calculate fee, and add a change output.
   * @see MTX#selectCoins
   * @see MTX#fill
   * @param {MTX} mtx - _Must_ be a mutable transaction.
   * @param {Object?} options
   * @param {(String|Number)?} options.account - If no account is
   * specified, coins from the entire wallet will be filled.
   * @param {String?} options.selection - Coin selection priority. Can
   * be `age`, `random`, or `all`. (default=age).
   * @param {Boolean} options.round - Whether to round to the nearest
   * kilobyte for fee calculation.
   * See {@link TX#getMinFee} vs. {@link TX#getRoundFee}.
   * @param {Rate} options.rate - Rate used for fee calculation.
   * @param {Boolean} options.confirmed - Select only confirmed coins.
   * @param {Boolean} options.free - Do not apply a fee if the
   * transaction priority is high enough to be considered free.
   * @param {Amount?} options.hardFee - Use a hard fee rather than
   * calculating one.
   * @param {Number|Boolean} options.subtractFee - Whether to subtract the
   * fee from existing outputs rather than adding more inputs.
   */

  async fund(mtx, options, force) {
    const unlock1 = await this.fundLock.lock(force);
    const unlock2 = await this.writeLock.lock();
    try {
      return await this.fill(mtx, options);
    } finally {
      unlock2();
      unlock1();
    }
  }

  /**
   * Fill a transaction with inputs without a lock.
   * @private
   * @param {MTX} mtx - The mutable transaction to fill
   * @see MTX#selectCoins
   * @see MTX#fill
   */

  async fill(mtx, options) {
    if (!options)
      options = {};

    const acct = options.account || 0;
    const change = await this.changeAddress(acct);

    if (!change)
      throw new Error('Account not found.');

    let rate = options.rate;
    if (rate == null)
      rate = await this.wdb.estimateFee(options.blocks);

    let coins = options.coins || [];
    assert(Array.isArray(coins));
    if (options.smart) {
      const smartCoins = await this.getSmartCoins(options.account);
      coins = coins.concat(smartCoins);
    } else {
      let availableCoins = await this.getCoins(options.account);
      availableCoins = this.txdb.filterLocked(availableCoins);
      coins = coins.concat(availableCoins);
    }

    await mtx.fund(coins, {
      selection: options.selection,
      round: options.round,
      depth: options.depth,
      hardFee: options.hardFee,
      subtractFee: options.subtractFee,
      subtractIndex: options.subtractIndex,
      changeAddress: change,
      height: this.wdb.height,
      coinbaseMaturity: this.network.coinbaseMaturity,
      rate: rate,
      maxFee: options.maxFee,
      estimate: prev => this.estimateSize(prev)
    });

    assert(mtx.getFee() <= MTX.Selector.MAX_FEE, 'TX exceeds MAX_FEE.');
  }

  /**
   * Generate nonce deterministically
   * based on address, name hash, and
   * bid value.
   * @param {Buffer} nameHash
   * @param {Address} address
   * @param {Amount} value
   * @returns {Buffer}
   */

  async generateNonce(nameHash, address, value) {
    const path = await this.getPath(address.hash);

    if (!path)
      throw new Error('Account not found.');

    const account = await this.getAccount(path.account);

    if (!account)
      throw new Error('Account not found.');

    const hi = (value * (1 / 0x100000000)) >>> 0;
    const lo = value >>> 0;
    const index = (hi ^ lo) & 0x7fffffff;

    const {publicKey} = account.accountKey.derive(index);

    return blake2b.multi(address.hash, publicKey, nameHash);
  }

  /**
   * Generate nonce & blind, save nonce.
   * @param {Buffer} nameHash
   * @param {Address} address
   * @param {Amount} value
   * @returns {Buffer}
   */

  async generateBlind(nameHash, address, value) {
    const nonce = await this.generateNonce(nameHash, address, value);
    const blind = rules.blind(value, nonce);

    await this.txdb.saveBlind(blind, {value, nonce});

    return blind;
  }

  /**
   * Make a claim MTX.
   * @param {String} name
   * @returns {Claim}
   */

  async _createClaim(name, options) {
    if (options == null)
      options = {};

    assert(typeof name === 'string');
    assert(options && typeof options === 'object');

    if (!rules.verifyName(name))
      throw new Error('Invalid name.');

    const rawName = Buffer.from(name, 'ascii');
    const nameHash = rules.hashName(rawName);
    const height = this.wdb.height + 1;
    const network = this.network;

    // TODO: Handle expired behavior.
    if (!rules.isReserved(nameHash, height, network))
      throw new Error('Name is not reserved.');

    const ns = await this.getNameState(nameHash);

    if (ns) {
      if (!ns.isExpired(height, network))
        throw new Error('Name already claimed.');
    } else {
      if (!await this.wdb.isAvailable(nameHash))
        throw new Error('Name is not available.');
    }

    const item = reserved.get(nameHash);
    assert(item);

    let rate = options.rate;
    if (rate == null)
      rate = await this.wdb.estimateFee(options.blocks);

    let size = 5 << 10;
    let vsize = size / consensus.WITNESS_SCALE_FACTOR | 0;
    let proof = null;

    try {
      proof = await ownership.prove(item.target, true);
    } catch (e) {
      ;
    }

    if (proof) {
      const zones = proof.zones;
      const zone = zones.length >= 2
        ? zones[zones.length - 1]
        : null;

      let added = 0;

      // TXT record.
      added += item.target.length; // rrname
      added += 10; // header
      added += 1; // txt size
      added += 200; // max string size

      // RRSIG record size.
      if (!zone || zone.claim.length === 0) {
        added += item.target.length; // rrname
        added += 10; // header
        added += 275; // avg rsa sig size
      }

      const claim = Claim.fromProof(proof);

      size = claim.getSize() + added;

      added /= consensus.WITNESS_SCALE_FACTOR;
      added |= 0;

      vsize = claim.getVirtualSize() + added;
    }

    let minFee = options.fee;

    if (minFee == null)
      minFee = policy.getMinFee(vsize, rate);

    if (this.wdb.height < 1)
      throw new Error('Chain too immature for name claim.');

    let commitHash = (await this.wdb.getBlock(1)).hash;
    let commitHeight = 1;

    if (options.commitHeight != null) {
      const block = await this.wdb.getBlock(options.commitHeight);

      if (!block)
        throw new Error('Block not found.');

      commitHeight = block.height;
      commitHash = block.hash;
    }

    const fee = Math.min(item.value, minFee);
    const acct = options.account || 0;
    const address = await this.receiveAddress(acct);
    const txt = ownership.createData(address,
                                     fee,
                                     commitHash,
                                     commitHeight,
                                     network);

    return {
      name,
      proof,
      target: item.target,
      value: item.value,
      size,
      fee,
      address,
      txt
    };
  }

  /**
   * Create and send a claim MTX.
   * @param {String} name
   * @param {Object} options
   */

  async createClaim(name, options) {
    const unlock = await this.fundLock.lock();
    try {
      return await this._createClaim(name, options);
    } finally {
      unlock();
    }
  }

  /**
   * Make a claim proof.
   * @param {String} name
   * @param {Object} options
   * @returns {Claim}
   */

  async makeFakeClaim(name, options) {
    if (options == null)
      options = {};

    assert(typeof name === 'string');

    if (!rules.verifyName(name))
      throw new Error('Invalid name.');

    const rawName = Buffer.from(name, 'ascii');
    const nameHash = rules.hashName(rawName);
    const height = this.wdb.height + 1;
    const network = this.network;

    // TODO: Handle expired behavior.
    if (!rules.isReserved(nameHash, height, network))
      throw new Error('Name is not reserved.');

    const ns = await this.getNameState(nameHash);

    if (ns) {
      if (!ns.isExpired(height, network))
        throw new Error('Name already claimed.');
    } else {
      if (!await this.wdb.isAvailable(nameHash))
        throw new Error('Name is not available.');
    }

    const {proof, txt} = await this._createClaim(name, options);

    if (!proof)
      throw new Error('Could not resolve name.');

    proof.addData([txt]);

    const data = proof.getData(this.network);

    if (!data)
      throw new Error(`No valid DNS commitment found for ${name}.`);

    return Claim.fromProof(proof);
  }

  /**
   * Create and send a claim proof.
   * @param {String} name
   * @param {Object} options
   */

  async _sendFakeClaim(name, options) {
    const claim = await this.makeFakeClaim(name, options);
    await this.wdb.sendClaim(claim);
    return claim;
  }

  /**
   * Create and send a claim proof.
   * @param {String} name
   * @param {Object} options
   */

  async sendFakeClaim(name, options) {
    const unlock = await this.fundLock.lock();
    try {
      return await this._sendFakeClaim(name, options);
    } finally {
      unlock();
    }
  }

  /**
   * Make a claim proof.
   * @param {String} name
   * @param {Object} options
   * @returns {Claim}
   */

  async makeClaim(name, options) {
    if (options == null)
      options = {};

    assert(typeof name === 'string');

    if (!rules.verifyName(name))
      throw new Error('Invalid name.');

    const rawName = Buffer.from(name, 'ascii');
    const nameHash = rules.hashName(rawName);
    const height = this.wdb.height + 1;
    const network = this.network;

    // TODO: Handle expired behavior.
    if (!rules.isReserved(nameHash, height, network))
      throw new Error('Name is not reserved.');

    const ns = await this.getNameState(nameHash);

    if (ns) {
      if (!ns.isExpired(height, network))
        throw new Error('Name already claimed.');
    } else {
      if (!await this.wdb.isAvailable(nameHash))
        throw new Error('Name is not available.');
    }

    const item = reserved.get(nameHash);
    assert(item);

    const proof = await ownership.prove(item.target);
    const data = proof.getData(this.network);

    if (!data)
      throw new Error(`No valid DNS commitment found for ${name}.`);

    return Claim.fromProof(proof);
  }

  /**
   * Create and send a claim proof.
   * @param {String} name
   * @param {Object} options
   */

  async _sendClaim(name, options) {
    const claim = await this.makeClaim(name, options);
    await this.wdb.sendClaim(claim);
    return claim;
  }

  /**
   * Create and send a claim proof.
   * @param {String} name
   * @param {Object} options
   */

  async sendClaim(name, options) {
    const unlock = await this.fundLock.lock();
    try {
      return await this._sendClaim(name, options);
    } finally {
      unlock();
    }
  }

  /**
   * Make a batch open MTX.
   * @param {Array<string>} names
   * @param {Number|String} acct
   * @param {Boolean} force
   * @returns {MTX}
   */

  async makeBatchOpen(names, force, acct) {
    assert(Array.isArray(names));
    assert(typeof force === 'boolean');
    assert(acct >>> 0 === acct || typeof acct === 'string');

    const errorMessages = [];
    const mtx = new MTX();

    for (const name of names) {
      if (!rules.verifyName(name)) {
        errorMessages.push({name: name, error: `Invalid name: "${name}".`});
        continue;
      }

      const rawName = Buffer.from(name, 'ascii');
      const nameHash = rules.hashName(rawName);
      const height = this.wdb.height + 1;
      const network = this.network;

      // TODO: Handle expired behavior.
      if (rules.isReserved(nameHash, height, network)) {
        errorMessages.push({name: name, error: `Name is reserved: "${name}".`});
        continue;
      }

      if (!rules.hasRollout(nameHash, height, network)) {
        errorMessages.push({name: name, error: `Name not yet available: "${name}".`});
        continue;
      }

      let ns = await this.getNameState(nameHash);
      if (!ns) {
        ns = await this.wdb.getNameStatus(nameHash);
      }

      ns.maybeExpire(height, network);

      const state = ns.state(height, network);
      const start = ns.height;

      if (state !== states.OPENING) {
        errorMessages.push({name: name, error: `Name is not available: "${name}".`});
        continue;
      }

      if (start !== 0 && start !== height) {
        errorMessages.push({name: name, error: `Name is already opening: "${name}".`});
        continue;
      }

      const addr = await this.receiveAddress(acct);

      const output = new Output();
      output.address = addr;
      output.value = 0;
      output.covenant.type = types.OPEN;
      output.covenant.pushHash(nameHash);
      output.covenant.pushU32(0);
      output.covenant.push(rawName);

      if (await this.txdb.isCovenantDoubleOpen(output.covenant)) {
        errorMessages.push({name: name, error: `Already sent an open for: ${name}.`});
        continue;
      }

      mtx.outputs.push(output);
    }

    const isAllError = (names.length === errorMessages.length);
    return { mtx: mtx, errors: errorMessages, isAllError: isAllError};
  }

  /**
   * Create and finalize a batch open
   * MTX without a lock.
   * @param {Array} names
   * @param {Boolean} force
   * @param {Object} options
   * @returns {MTX}
   */

  async _createBatchOpen(names, force, options) {
    const acct = options ? options.account || 0 : 0;
    const {mtx, errors, isAllError} = await this
      .makeBatchOpen(names, force, acct);
    if (!isAllError) {
        await this.fill(mtx, options);
        const finalizedMtx = await this.finalize(mtx, options);
        return {mtx: finalizedMtx, errors: errors};
    } else {
      return {mtx: null, errors: errors, isAllError: true};
    }
  }

  /**
   * Create and finalize a batch open
   * MTX with a lock.
   * @param {Array} names
   * @param {Boolean} force
   * @param {Object} options
   * @returns {MTX}
   */

  async createBatchOpen(names, force, options) {
    const unlock = await this.fundLock.lock();
    try {
      return await this._createBatchOpen(names, force, options);
    } finally {
      unlock();
    }
  }

  /**
   * Create and finalize an open
   * MTX without a lock.
   * @param {String} name
   * @param {Boolean} force
   * @param {Object} options
   * @returns {MTX}
   */

  async _createOpen(name, force, options) {
    const {mtx, errors, isAllError} = await this._createBatchOpen(Array.of(name), force, options);
    if (isAllError) {
      throw new Error(errors[0].error);
    } else{
      return mtx;
    }
  }

  /**
   * Create and finalize an open
   * MTX with a lock.
   * @param {String} name
   * @param {Boolean} force
   * @param {Object} options
   * @returns {MTX}
   */

  async createOpen(name, force, options) {
    const unlock = await this.fundLock.lock();
    try {
      return await this._createOpen(name, force, options);
    } finally {
      unlock();
    }
  }

  /**
   * Create and send an open
   * MTX without a lock.
   * @param {String} name
   * @param {Boolean} force
   * @param {Object} options
   */

  async _sendOpen(name, force, options) {
    const passphrase = options ? options.passphrase : null;
    const mtx = await this._createOpen(name, force, options);
    return this.sendMTX(mtx, passphrase);
  }

  /**
   * Create and send an open
   * MTX with a lock.
   * @param {String} name
   * @param {Boolean} force
   * @param {Object} options
   */

  async sendOpen(name, force, options) {
    const unlock = await this.fundLock.lock();
    try {
      return await this._sendOpen(name, force, options);
    } finally {
      unlock();
    }
  }

   /**
   * Make a bid MTX.
   * @param {String} name
   * @param {Number} value
   * @param {Number} lockup
   * @param {Number|String} acct
   * @returns {MTX}
   */

  async makeBid(name, value, lockup, acct) {
    const {mtx} = await this.makeBatchBid([
      {name, value, lockup}
    ], acct);
    return mtx;
  }

  /**
   * Make a bid MTX.
   * @param {Array<{name: String, value: Number, lockup: Number}>} bids
   * @param {Number|String} acct
   * @returns { {mtx: Mtx, errorMessages: Array<{name: String, bid: Bid, errorMessage: String}>} }
   */

  async makeBatchBid(bids, acct) {
    assert((acct >>> 0) === acct || typeof acct === 'string');

    const mtx = new MTX();
    const errorMessages = [];
    let consecutiveCall = false;

    for (const bid of bids) {
      try {
        const {name, value, lockup} = bid;
        const output = await this.processBid(name, value, lockup, acct, consecutiveCall);
        consecutiveCall = true;

        if (bid.idempotencyKey) {
          output['idempotencyKey'] = bid.idempotencyKey;
        }

        mtx.outputs.push(output);
      } catch (err) {
        errorMessages.push({
          ...bid,
          error: err.message
        });
      }
    }

    // to ensure the same behavior for makeBid (single bid)
    if (bids.length === 1 && errorMessages.length === 1) {
      throw new Error(errorMessages[0].error);
    }

    return {mtx, errorMessages};
  }

  /**
   * Process a single bid
   * and create an output
   * @param {String} name
   * @param {Number} value
   * @param {Number} lockup
   * @param {Number|String} acct
   * @param {Boolean} consecutiveCall
   * @returns {Output}
   */

  async processBid(name, value, lockup, acct, consecutiveCall) {
    assert(typeof name === 'string');
    assert(Number.isSafeInteger(value) && value >= 0);
    assert(Number.isSafeInteger(lockup) && lockup >= 0);

    if (!rules.verifyName(name))
      throw new Error(`Invalid name: "${name}".`);

    const rawName = Buffer.from(name, 'ascii');
    const nameHash = rules.hashName(rawName);
    const height = this.wdb.height + 1;
    const network = this.network;

    if (rules.isReserved(nameHash, height, network))
      throw new Error(`Name is reserved: "${name}".`);

    if (!rules.hasRollout(nameHash, height, network))
      throw new Error(`Name not yet available: "${name}".`);

    let ns = await this.getNameState(nameHash);

    if (!ns)
      ns = await this.wdb.getNameStatus(nameHash);

    ns.maybeExpire(height, network);

    const state = ns.state(height, network);
    const start = ns.height;

    if (state === states.OPENING)
      throw new Error(`Name has not reached the bidding phase yet: "${name}".`);

    if (state !== states.BIDDING)
      throw new Error(`Name is not available: "${name}".`);

    if (value > lockup)
      throw new Error(`Bid exceeds lockup value: "${name}".`);

    const addr = consecutiveCall ? await this.receiveAddress(acct)
<<<<<<< HEAD
      : (await this.createReceive(acct)).getAddress();
=======
      : (await this.createReceive()).getAddress();
>>>>>>> 32906c87

    const blind = await this.generateBlind(nameHash, addr, value);

    const output = new Output();
    output.address = addr;
    output.value = lockup;
    output.covenant.type = types.BID;
    output.covenant.pushHash(nameHash);
    output.covenant.pushU32(start);
    output.covenant.push(rawName);
    output.covenant.pushHash(blind);

    return output;
  }

  /**
   * Create and finalize a bid
   * MTX without a lock.
   * @param {String} name
   * @param {Number} value
   * @param {Number} lockup
   * @param {Object} options
   * @returns {MTX}
   */

  async _createBid(bids, options) {
    const acct = options ? options.account || 0 : 0;
    let {mtx, errorMessages} = await this.makeBatchBid(bids, acct);
    await this.fill(mtx, options);
    mtx = await this.finalize(mtx, options);
    return {mtx, errorMessages};
  }

  /**
   * Create and finalize a bid
   * MTX with a lock.
   * @param {String} name
   * @param {Number} value
   * @param {Number} lockup
   * @param {Object} options
   * @returns {MTX}
   */

  async createBid(name, value, lockup, options) {
    const unlock = await this.fundLock.lock();
    try {
      const {mtx} = await this._createBid([{name, value, lockup}], options);
      return mtx;
    } finally {
      unlock();
    }
  }

  async createBatchBid(bids, options) {
    const unlock = await this.fundLock.lock();
    try {
      return await this._createBid(bids, options);
    } finally {
      unlock();
    }
  }

  /**
   * Create and send a bid MTX.
   * @param {String} name
   * @param {Number} value
   * @param {Number} lockup
   * @param {Object} options
   */

  async _sendBid(name, value, lockup, options) {
    const passphrase = options ? options.passphrase : null;
    const {mtx} = await this._createBid([{name, value, lockup}], options);
    return this.sendMTX(mtx, passphrase);
  }

  /**
   * Perform an action with caching
   * @param {LRU} cache the cache to use
   * @param {string} idempotencyKey the cache key
   * @param {Function} callback which generates a result on a cache miss
   * @returns {Promise<{result:Object, fromCache:Boolean}>}
   *          a result and whether it was from the cache
   */
  static async doWithCache(cache, idempotencyKey, callback) {
    if (idempotencyKey && cache.has(idempotencyKey)) {
      return {result: cache.get(idempotencyKey), fromCache: true};
    }

    const result = await callback();
    if (idempotencyKey) {
      cache.set(idempotencyKey, result);
    }

    return {result: result, fromCache: false};
  }

  async withUpdateCache(idempotencyKey, updateCallback) {
    return await Wallet.doWithCache(
      this.sendUpdateResults,
      idempotencyKey,
      updateCallback
    );
  }

  async withTransferCache(idempotencyKey, updateCallback) {
    return await Wallet.doWithCache(
      this.sendTransferResults,
      idempotencyKey,
      updateCallback
    );
  }

  async withFinalizeCache(idempotencyKey, updateCallback) {
    return await Wallet.doWithCache(
      this.sendFinalizeResults,
      idempotencyKey,
      updateCallback
    );
  }

  /**
   * Create and send a bid MTX.
   * @param {String} name
   * @param {Number} value
   * @param {Number} lockup
   * @param {Object} options
   */

  async sendBid(name, value, lockup, options) {
    const unlock = await this.fundLock.lock();
    try {
      return await this._sendBid(name, value, lockup, options);
    } finally {
      unlock();
    }
  }

  /**
   * Create and finalize a bid & a reveal (in advance)
   * MTX with a lock.
   * @param {String} name
   * @param {Number} value
   * @param {Number} lockup
   * @param {Object} options
   * @returns {Object} output
   * @returns {MTX} output.bid
   * @returns {MTX} output.reveal
   */

  async createAuctionTxs(name, value, lockup, options) {
    const unlock = await this.fundLock.lock();
    try {
      return await this._createAuctionTxs(name, value, lockup, options);
    } finally {
      unlock();
    }
  }

  /**
   * Create and finalize a bid & a reveal (in advance)
   * MTX without a lock.
   * @param {String} name
   * @param {Number} value
   * @param {Number} lockup
   * @param {Object} options
   * @returns {Object} output
   * @returns {MTX} output.bid
   * @returns {MTX} output.reveal
   */

  async _createAuctionTxs(name, value, lockup, options) {
    const {mtx: bid} = await this._createBid([{name, value, lockup}], options);

    const bidOuputIndex = bid.outputs.findIndex(o => o.covenant.isBid());
    const bidOutput = bid.outputs[bidOuputIndex];
    const bidCoin = Coin.fromTX(bid, bidOuputIndex, -1);

    // Prepare the data needed to make the reveal in advance
    const nameHash = bidOutput.covenant.getHash(0);
    const height = bidOutput.covenant.getU32(1);

    const coins = [];
    coins.push(bidCoin);

    const blind = bidOutput.covenant.getHash(3);
    const bv = await this.getBlind(blind);
    if (!bv)
      throw new Error('Blind value not found.');
    const { nonce } = bv;

    const reveal = new MTX();
    const output = new Output();
    output.address = bidCoin.address;
    output.value = value;
    output.covenant.type = types.REVEAL;
    output.covenant.pushHash(nameHash);
    output.covenant.pushU32(height);
    output.covenant.pushHash(nonce);
    reveal.addOutpoint(Outpoint.fromTX(bid, bidOuputIndex));
    reveal.outputs.push(output);

    await this.fill(reveal, { ...options, coins: coins });
    assert(
      reveal.inputs.length === 1,
      'Pre-signed REVEAL must not require additional inputs'
    );

    const finalReveal = await this.finalize(reveal, options);
    return { bid, reveal: finalReveal };
  }

  /**
   * Make a reveal MTX.
   * @param {String} name
   * @param {(Number|String)?} acct
   * @returns {MTX}
   */

  async makeReveal(name, acct) {
    assert(typeof name === 'string');

    if (acct != null) {
      assert((acct >>> 0) === acct || typeof acct === 'string');
      acct = await this.getAccountIndex(acct);
    }

    const mtx = new MTX();
    const outputs = this.processNameForReveal(name, acct);
    for (const {outpoint, output} of outputs) {
      mtx.addOutpoint(outpoint);
      mtx.outputs.push(output);
    }

    if (mtx.outputs.length === 0)
      throw new Error(`No bids to reveal: "${name}".`);

    return mtx;
  }

  /**
   * Processes a domain name for reveal transaction
   * returns an array of reveal outputs
   * @param {string} domainName
   * @param {number} acct
   * @returns {Array<{outpoint, output}>}
   */

  async processNameForReveal(domainName, acct) {
    if (!rules.verifyName(domainName))
      throw new Error(`Invalid name: "${domainName}".`);

    const rawName = Buffer.from(domainName, 'ascii');
    const nameHash = rules.hashName(rawName);
    const ns = await this.getNameState(nameHash);
    const height = this.wdb.height + 1;
    const network = this.network;

    if (!ns)
      throw new Error(`Auction not found: "${domainName}".`);

    ns.maybeExpire(height, network);

    const state = ns.state(height, network);

    if (state < states.REVEAL)
      throw new Error(`Cannot reveal yet: "${domainName}".`);

    if (state > states.REVEAL)
      throw new Error(`Reveal period has passed: "${domainName}".`);

    const bids = await this.getBids(nameHash);

    const outputs = [];// {outpoint, output}

    for (const {prevout, own} of bids) {
      if (!own)
        continue;

      const {hash, index} = prevout;
      const coin = await this.getCoin(hash, index);

      if (!coin)
        continue;

      if (acct != null && !await this.txdb.hasCoinByAccount(acct, hash, index))
        continue;

      // Is local?
      if (coin.height < ns.height)
        continue;

      const blind = coin.covenant.getHash(3);
      const bv = await this.getBlind(blind);

      if (!bv)
        throw new Error(`Blind value not found: "${domainName}".`);

      const {value, nonce} = bv;

      const output = new Output();
      output.address = coin.address;
      output.value = value;
      output.covenant.type = types.REVEAL;
      output.covenant.pushHash(nameHash);
      output.covenant.pushU32(ns.height);
      output.covenant.pushHash(nonce);

      outputs.push({outpoint: prevout, output: output});
    }

    return outputs;
  }

  /**
   * Create and send Batch Reveal
   * @param {Array<string>} names
   * @param {(Number|String)?} acct
   * @returns {MTX}
   */

  async makeBatchReveal(names, acct) {
    assert(Array.isArray(names));

    if (acct != null) {
      assert((acct >>> 0) === acct || typeof acct === 'string');
      acct = await this.getAccountIndex(acct);
    }

    const errorMessages = [];
    const outputMap = new Map();

    for (const domainName of names) {
        try {
          const outputs = await this.processNameForReveal(domainName, acct);
          if (outputs.length === 0) {
            throw new Error(`No bids to reveal: "${domainName}".`);
          }
          // store results for crafting the mtx
          outputMap.set(domainName, outputs);
        } catch (err) {
          errorMessages.push({ name: domainName, error: err.message });
          continue;
        }
    }

    // to ensure the same behavior for makeReveal (single name)
    if (names.length === 1 && errorMessages.length === 1) {
      throw new Error(errorMessages[0].error);
    }

    // all invalid
    if (outputMap.size === 0) {
      throw new Error('Invalid (Batch) Reveal Request');
    }

    const {validDomains, rejectedDomains} = util
    .createStrictBatch(MAX_REVEALS_PER_BATCH_TX, outputMap);
    const mtx = new MTX();
    for (const {name, bidCount} of validDomains) {
      // create final transaction, consisting of permitted number of bids
      const outputs = outputMap.get(name).slice(0, bidCount);
      for (const {outpoint, output} of outputs) {
        mtx.addOutpoint(outpoint);
        mtx.outputs.push(output);
      }
    }
    for (const {name, bidCount} of rejectedDomains) {
      errorMessages.push({name: name,
        // eslint-disable-next-line max-len
        error: `Not processing ${name} since it's bidCount of ${bidCount} output size is exceeding allowed cumulative output size`});
    }

    return { mtx, errorMessages };
  }

  /**
   * Create and finalize a reveal
   * MTX without a lock.
   * @param {Array<String>} names
   * @param {Object} options
   * @returns {MTX}
   */

  async _createBatchReveal(names, options) {
    const acct = options ? options.account : null;
    const {mtx, errorMessages} = await this.makeBatchReveal(names, acct);
    await this.fill(mtx, options);
    const finalizedMtx = await this.finalize(mtx, options);
    return {mtx: finalizedMtx, errorMessages: errorMessages};
  }

  /**
   * Create and finalize a batch reveal
   * MTX with a lock.
   * @param {Array<String>} names
   * @param {Object} options
   * @returns {MTX}
   */

  async createBatchReveal(names, options) {
    const unlock = await this.fundLock.lock();
    try {
      return await this._createBatchReveal(names, options);
    } finally {
      unlock();
    }
  }

  /**
   * Create and finalize a reveal
   * MTX with a lock.
   * @param {String} name
   * @param {Object} options
   * @returns {MTX}
   */

  async createReveal(name, options) {
    const unlock = await this.fundLock.lock();
    try {
      const {mtx} = await this._createBatchReveal([name], options);
      return mtx;
    } finally {
      unlock();
    }
  }

  /**
   * Create and send a reveal MTX.
   * @param {String} name
   * @param {Object} options
   */

  async _sendReveal(name, options) {
    const passphrase = options ? options.passphrase : null;
    const {mtx} = await this._createBatchReveal([name], options);
    return this.sendMTX(mtx, passphrase);
  }

  /**
   * Create and send a bid MTX.
   * @param {String} name
   * @param {Object} options
   */

  async sendReveal(name, options) {
    const unlock = await this.fundLock.lock();
    try {
      return await this._sendReveal(name, options);
    } finally {
      unlock();
    }
  }

  /**
   * Make a reveal MTX.
   * @returns {MTX}
   */

  async makeRevealAll() {
    const height = this.wdb.height + 1;
    const network = this.network;
    const bids = await this.getBids();
    const mtx = new MTX();

    for (const {nameHash, prevout, own} of bids) {
      if (!own)
        continue;

      const ns = await this.getNameState(nameHash);

      if (!ns)
        continue;

      ns.maybeExpire(height, network);

      const state = ns.state(height, network);

      if (state < states.REVEAL)
        continue;

      if (state > states.REVEAL)
        continue;

      const {hash, index} = prevout;
      const coin = await this.getCoin(hash, index);

      if (!coin)
        continue;

      // Is local?
      if (coin.height < ns.height)
        continue;

      const blind = coin.covenant.getHash(3);
      const bv = await this.getBlind(blind);

      if (!bv)
        throw new Error('Blind value not found.');

      const {value, nonce} = bv;

      const output = new Output();
      output.address = coin.address;
      output.value = value;
      output.covenant.type = types.REVEAL;
      output.covenant.pushHash(nameHash);
      output.covenant.pushU32(ns.height);
      output.covenant.pushHash(nonce);

      mtx.addOutpoint(prevout);
      mtx.outputs.push(output);
    }

    if (mtx.outputs.length === 0)
      throw new Error('No bids to reveal.');

    return mtx;
  }

  /**
   * Create and finalize a reveal all
   * MTX without a lock.
   * @param {Object} options
   * @returns {MTX}
   */

  async _createRevealAll(options) {
    const mtx = await this.makeRevealAll();
    await this.fill(mtx, options);
    return this.finalize(mtx, options);
  }

  /**
   * Create and finalize a reveal all
   * MTX with a lock.
   * @param {Object} options
   * @returns {MTX}
   */

  async createRevealAll(options) {
    const unlock = await this.fundLock.lock();
    try {
      return await this._createRevealAll(options);
    } finally {
      unlock();
    }
  }

  /**
   * Create and send a reveal all MTX.
   * @param {Object} options
   */

  async _sendRevealAll(options) {
    const passphrase = options ? options.passphrase : null;
    const mtx = await this._createRevealAll(options);
    return this.sendMTX(mtx, passphrase);
  }

  /**
   * Create and send a bid MTX.
   * @param {Object} options
   */

  async sendRevealAll(options) {
    const unlock = await this.fundLock.lock();
    try {
      return await this._sendRevealAll(options);
    } finally {
      unlock();
    }
  }

  /**
   * Make a redeem MTX.
   * @param {String} name
   * @param {(Number|String)?} acct
   * @returns {MTX}
   */

  async makeRedeem(name, acct) {
    assert(typeof name === 'string');

    if (!rules.verifyName(name))
      throw new Error(`Invalid name: "${name}".`);

    if (acct != null) {
      assert((acct >>> 0) === acct || typeof acct === 'string');
      acct = await this.getAccountIndex(acct);
    }

    const rawName = Buffer.from(name, 'ascii');
    const nameHash = rules.hashName(rawName);
    const ns = await this.getNameState(nameHash);
    const height = this.wdb.height + 1;
    const network = this.network;

    if (!ns)
      throw new Error(`Auction not found: "${name}".`);

    if (ns.isExpired(height, network))
      throw new Error(`Name has expired: "${name}"!`);

    const state = ns.state(height, network);

    if (state < states.CLOSED)
      throw new Error(`Auction is not yet closed: "${name}".`);

    const reveals = await this.txdb.getReveals(nameHash);

    const mtx = new MTX();

    for (const {prevout, own} of reveals) {
      const {hash, index} = prevout;

      if (!own)
        continue;

      // Winner can not redeem
      if (prevout.equals(ns.owner))
        continue;

      const coin = await this.getCoin(hash, index);

      if (!coin)
        continue;

      if (acct != null && !await this.txdb.hasCoinByAccount(acct, hash, index))
        continue;

      // Is local?
      if (coin.height < ns.height)
        continue;

      mtx.addOutpoint(prevout);

      const output = new Output();
      output.address = coin.address;
      output.value = coin.value;
      output.covenant.type = types.REDEEM;
      output.covenant.pushHash(nameHash);
      output.covenant.pushU32(ns.height);

      mtx.outputs.push(output);
    }

    if (mtx.outputs.length === 0)
      throw new Error(`No reveals to redeem: "${name}".`);

    return mtx;
  }

  /**
   * Processes Redeems and Registers for provided
   * domain name
   * @param {string} name domain name
   * @param {object} resource resource for REGISTER
   * @param {string|null} acct account
   * @returns {Array<{output:output,outpoint: prevout}>} outpoints array
   */
  async processNameForFinish(name, resource, acct) {
    if (!rules.verifyName(name))
      throw new Error(`Invalid name: "${name}".`);

    const rawName = Buffer.from(name, 'ascii');
    const nameHash = rules.hashName(rawName);
    const ns = await this.getNameState(nameHash);
    const height = this.wdb.height + 1;
    const network = this.network;

    if (!ns)
      throw new Error(`Auction not found: "${name}".`);

    if (ns.isExpired(height, network))
      throw new Error(`Name has expired: "${name}"!`);

    const state = ns.state(height, network);

    if (state < states.CLOSED)
      throw new Error(`Auction is not yet closed: "${name}".`);

    const reveals = await this.txdb.getReveals(nameHash);
    const outpoints = [];

    for (const {prevout, own} of reveals) {
      const {hash, index} = prevout;

      if (!own)
        continue;

      const coin = await this.getCoin(hash, index);

      if (!coin)
        continue;

      if (acct != null && !await this.txdb.hasCoinByAccount(acct, hash, index))
        continue;

      // Is local?
      if (coin.height < ns.height)
        continue;

      const output = new Output();
      output.address = coin.address;
      output.value = coin.value;
      output.covenant.type = types.REDEEM;
      output.covenant.pushHash(nameHash);
      output.covenant.pushU32(ns.height);

      if (prevout.equals(ns.owner)) { // Winner, does REGISTER
        output.covenant.type = types.REGISTER;
        // second highest bid
        output.value = ns.value;
        const raw = resource.encode();
        if (raw.length > rules.MAX_RESOURCE_SIZE)
            throw new Error(`Resource exceeds maximum size: "${name}".`);
        output.covenant.push(raw);
        output.covenant.pushHash(await this.wdb.getRenewalBlock());
      }
      outpoints.push({ output: output, outpoint: prevout });
    }

    return outpoints;
  }

  /**
   * Make a batch finish MTX.
   * @param {Array<{name: String, data: Array}>} names
   * @param {(Number|String)} acct
   * @returns { { MTX, errorMessages:[name: String, errorMessage: String] } }
   */

  async makeBatchFinish(names, acct) {
    assert(Array.isArray(names));

    if (acct != null) {
      assert((acct >>> 0) === acct || typeof acct === 'string');
      acct = await this.getAccountIndex(acct);
    }

    const mtx = new MTX();
    const errorMessages = [];
    const MAX_FINISH_COUNT = 200;
    let currentLength = 0;

    for (const {name, data: resource} of names) {
      try {
        // Contains Redeems and/or Register
        const finishes = await this.processNameForFinish(name, resource, acct);
        const finishesLength = finishes.length;
        const targetLength = (currentLength + finishesLength);

        if (targetLength > MAX_FINISH_COUNT) {
          throw new Error(`${name} output length ${finishesLength}`
             + 'not enough free slots left within transaction');
        }

        currentLength = targetLength;

        finishes.forEach((element) => {
          const {output, outpoint} = element;
          mtx.addOutpoint(outpoint);
          mtx.outputs.push(output);
        });
      } catch (err) {
        errorMessages.push({name: name, errorMessage: err.toString()});
      }
    }

    if (mtx.outputs.length === 0)
      throw new Error('No reveals to redeem or register!');

    return {mtx, errorMessages};
  }

 /**
   * Create and finalize a redeem
   * MTX without a lock.
   * @param {Array<String>} name
   * @param {Object} options
   * @returns {{mtx: MTX, errorMessages: {name: String, error: String}}
   */

  async _createBatchFinish(names, options) {
    const acct = options ? options.account : null;
    const {mtx, errorMessages} = await this.makeBatchFinish(names, acct);
    await this.fill(mtx, options);
    const returnObj = {
      mtx: await this.finalize(mtx, options),
      errorMessages: errorMessages
    };
    return returnObj;
  }

  /**
   * Create and finalize a redeem
   * MTX with a lock.
   * @param Array<{name: string, data: object}> names
   * @param {Object} options
   * @returns {{mtx: MTX, errorMessages: {name: String, error: String}}
   */

  async createBatchFinish(names, options) {
    const unlock = await this.fundLock.lock();
    try {
      return await this._createBatchFinish(names, options);
    } finally {
      unlock();
    }
  }

  /**
   * Create and finalize a redeem
   * MTX without a lock.
   * @param {String} name
   * @param {Object} options
   * @returns {MTX}
   */

  async _createRedeem(name, options) {
    const acct = options ? options.account : null;
    const mtx = await this.makeRedeem(name, acct);
    await this.fill(mtx, options);
    return this.finalize(mtx, options);
  }

  /**
   * Create and finalize a redeem
   * MTX with a lock.
   * @param {String} name
   * @param {Object} options
   * @returns {MTX}
   */

  async createRedeem(name, options) {
    const unlock = await this.fundLock.lock();
    try {
      return await this._createRedeem(name, options);
    } finally {
      unlock();
    }
  }

  /**
   * Create and send a redeem
   * MTX without a lock.
   * @param {String} name
   * @param {Object} options
   */

  async _sendRedeem(name, options) {
    const passphrase = options ? options.passphrase : null;
    const mtx = await this._createRedeem(name, options);
    return this.sendMTX(mtx, passphrase);
  }

  /**
   * Create and send a redeem
   * MTX with a lock.
   * @param {String} name
   * @param {Object} options
   */

  async sendRedeem(name, options) {
    const unlock = await this.fundLock.lock();
    try {
      return await this._sendRedeem(name, options);
    } finally {
      unlock();
    }
  }

  /**
   * Make a redeem MTX.
   * @param {String} name
   * @returns {MTX}
   */

  async makeRedeemAll() {
    const height = this.wdb.height + 1;
    const network = this.network;
    const reveals = await this.txdb.getReveals();
    const mtx = new MTX();

    for (const {nameHash, prevout, own} of reveals) {
      const {hash, index} = prevout;

      const ns = await this.getNameState(nameHash);

      if (!ns)
        continue;

      if (ns.isExpired(height, network))
        continue;

      const state = ns.state(height, network);

      if (state < states.CLOSED)
        continue;

      if (!own)
        continue;

      if (prevout.equals(ns.owner))
        continue;

      const coin = await this.getCoin(hash, index);

      if (!coin)
        continue;

      // Is local?
      if (coin.height < ns.height)
        continue;

      mtx.addOutpoint(prevout);

      const output = new Output();
      output.address = coin.address;
      output.value = coin.value;
      output.covenant.type = types.REDEEM;
      output.covenant.pushHash(nameHash);
      output.covenant.pushU32(ns.height);

      mtx.outputs.push(output);
    }

    if (mtx.outputs.length === 0)
      throw new Error('No reveals to redeem.');

    return mtx;
  }

  /**
   * Create and finalize a redeem
   * all MTX without a lock.
   * @param {Object} options
   * @returns {MTX}
   */

  async _createRedeemAll(options) {
    const mtx = await this.makeRedeemAll();
    await this.fill(mtx, options);
    return this.finalize(mtx, options);
  }

  /**
   * Create and finalize a redeem
   * all MTX with a lock.
   * @param {Object} options
   * @returns {MTX}
   */

  async createRedeemAll(options) {
    const unlock = await this.fundLock.lock();
    try {
      return await this._createRedeemAll(options);
    } finally {
      unlock();
    }
  }

  /**
   * Create and send a redeem all
   * MTX without a lock.
   * @param {Object} options
   */

  async _sendRedeemAll(options) {
    const passphrase = options ? options.passphrase : null;
    const mtx = await this._createRedeemAll(options);
    return this.sendMTX(mtx, passphrase);
  }

  /**
   * Create and send a redeem all
   * MTX with a lock.
   * @param {Object} options
   */

  async sendRedeemAll(options) {
    const unlock = await this.fundLock.lock();
    try {
      return await this._sendRedeemAll(options);
    } finally {
      unlock();
    }
  }

  /**
   * Make a register MTX.
   * @private
   * @param {String} name
   * @param {Resource?} resource
   * @returns {MTX}
   */

  async _makeRegister(name, resource) {
    assert(typeof name === 'string');
    assert(!resource || (resource instanceof Resource));

    if (!rules.verifyName(name))
      throw new Error(`Invalid name: "${name}".`);

    const rawName = Buffer.from(name, 'ascii');
    const nameHash = rules.hashName(rawName);
    const ns = await this.getNameState(nameHash);
    const height = this.wdb.height + 1;
    const network = this.network;

    if (!ns)
      throw new Error(`Auction not found: "${name}".`);

    const {hash, index} = ns.owner;
    const coin = await this.getCoin(hash, index);

    if (!coin)
      throw new Error(`Wallet did not win the auction: "${name}".`);

    if (ns.isExpired(height, network))
      throw new Error(`Name has expired: "${name}"!`);

    // Is local?
    if (coin.height < ns.height)
      throw new Error(`Wallet did not win the auction: "${name}".`);

    if (!coin.covenant.isReveal() && !coin.covenant.isClaim())
      throw new Error(`Name must be in REVEAL or CLAIM state: "${name}".`);

    if (coin.covenant.isClaim()) {
      if (height < coin.height + network.coinbaseMaturity)
        throw new Error(`Claim is not yet mature: "${name}".`);
    }

    const state = ns.state(height, network);

    if (state !== states.CLOSED)
      throw new Error(`Auction is not yet closed: "${name}".`);

    const output = new Output();
    output.address = coin.address;
    output.value = ns.value;

    output.covenant.type = types.REGISTER;
    output.covenant.pushHash(nameHash);
    output.covenant.pushU32(ns.height);

    if (resource) {
      const raw = resource.encode();

      if (raw.length > rules.MAX_RESOURCE_SIZE)
        throw new Error(`Resource exceeds maximum size: "${name}".`);

      output.covenant.push(raw);
    } else {
      output.covenant.push(EMPTY);
    }

    output.covenant.pushHash(await this.wdb.getRenewalBlock());

    const mtx = new MTX();
    mtx.addOutpoint(ns.owner);
    mtx.outputs.push(output);

    return mtx;
  }

  /**
   * Make a raw register MTX.
   * @private
   * @param {String} name
   * @param {String?} resourceHex
   * @returns {MTX}
   */

  async _makeRawRegister(name, resourceHex) {
    assert(typeof name === 'string');
    assert(!resourceHex || typeof resourceHex === 'string');

    if (!rules.verifyName(name))
      throw new Error(`Invalid name: "${name}".`);

    const rawName = Buffer.from(name, 'ascii');
    const nameHash = rules.hashName(rawName);
    const ns = await this.getNameState(nameHash);
    const height = this.wdb.height + 1;
    const network = this.network;

    if (!ns)
      throw new Error(`Auction not found: "${name}".`);

    const {hash, index} = ns.owner;
    const coin = await this.getCoin(hash, index);

    if (!coin)
      throw new Error(`Wallet did not win the auction: "${name}".`);

    if (ns.isExpired(height, network))
      throw new Error(`Name has expired: "${name}"!`);

    // Is local?
    if (coin.height < ns.height)
      throw new Error(`Wallet did not win the auction: "${name}".`);

    if (!coin.covenant.isReveal() && !coin.covenant.isClaim())
      throw new Error(`Name must be in REVEAL or CLAIM state: "${name}".`);

    if (coin.covenant.isClaim()) {
      if (height < coin.height + network.coinbaseMaturity)
        throw new Error(`Claim is not yet mature: "${name}".`);
    }

    const state = ns.state(height, network);

    if (state !== states.CLOSED)
      throw new Error(`Auction is not yet closed: "${name}".`);

    const output = new Output();
    output.address = coin.address;
    output.value = ns.value;

    output.covenant.type = types.REGISTER;
    output.covenant.pushHash(nameHash);
    output.covenant.pushU32(ns.height);

    if (resourceHex) {
      const raw = Buffer.from(resourceHex, 'hex');

      if (raw.length > rules.MAX_RESOURCE_SIZE)
        throw new Error(`Resource exceeds maximum size: "${name}".`);

      output.covenant.push(raw);
    } else {
      output.covenant.push(EMPTY);
    }

    output.covenant.pushHash(await this.wdb.getRenewalBlock());

    const mtx = new MTX();
    mtx.addOutpoint(ns.owner);
    mtx.outputs.push(output);

    return mtx;
  }

  /**
   * Make an update MTX.
   * @param {String} name
   * @param {Resource} resource
   * @param {(Number|String)?} acct
   * @returns {MTX}
   */

  async makeUpdate(name, resource, acct) {
    assert(typeof name === 'string');
    assert(resource instanceof Resource);

    if (!rules.verifyName(name))
      throw new Error(`Invalid name: "${name}".`);

    if (acct != null) {
      assert((acct >>> 0) === acct || typeof acct === 'string');
      acct = await this.getAccountIndex(acct);
    }

    const rawName = Buffer.from(name, 'ascii');
    const nameHash = rules.hashName(rawName);
    const ns = await this.getNameState(nameHash);
    const height = this.wdb.height + 1;
    const network = this.network;

    if (!ns)
      throw new Error(`Auction not found: "${name}".`);

    const {hash, index} = ns.owner;
    const coin = await this.getCoin(hash, index);

    if (!coin)
      throw new Error(`Wallet does not own: "${name}".`);

    if (acct != null && !await this.txdb.hasCoinByAccount(acct, hash, index))
      throw new Error(`Account does not own: "${name}".`);

    if (coin.covenant.isReveal() || coin.covenant.isClaim())
      return this._makeRegister(name, resource);

    if (ns.isExpired(height, network))
      throw new Error(`Name has expired: "${name}"!`);

    // Is local?
    if (coin.height < ns.height)
      throw new Error(`Wallet does not own: "${name}".`);

    const state = ns.state(height, network);

    if (state !== states.CLOSED)
      throw new Error(`Auction is not yet closed: "${name}".`);

    if (!coin.covenant.isRegister()
        && !coin.covenant.isUpdate()
        && !coin.covenant.isRenew()
        && !coin.covenant.isFinalize()) {
      throw new Error(`Name must be registered: "${name}".`);
    }

    const raw = resource.encode();

    if (raw.length > rules.MAX_RESOURCE_SIZE)
      throw new Error(`Resource exceeds maximum size: "${name}".`);

    const output = new Output();
    output.address = coin.address;
    output.value = coin.value;
    output.covenant.type = types.UPDATE;
    output.covenant.pushHash(nameHash);
    output.covenant.pushU32(ns.height);
    output.covenant.push(raw);

    const mtx = new MTX();
    mtx.addOutpoint(ns.owner);
    mtx.outputs.push(output);

    return mtx;
  }

  /**
   * Make a raw update MTX.
   * @param {String} name
   * @param {String} resourceHex
   * @returns {MTX}
   */

  async makeRawUpdate(name, resourceHex) {
    assert(typeof name === 'string');
    assert(typeof resourceHex === 'string');

    if (!rules.verifyName(name))
      throw new Error(`Invalid name: "${name}".`);

    const rawName = Buffer.from(name, 'ascii');
    const nameHash = rules.hashName(rawName);
    const ns = await this.getNameState(nameHash);
    const height = this.wdb.height + 1;
    const network = this.network;

    if (!ns)
      throw new Error(`Auction not found: "${name}".`);

    const {hash, index} = ns.owner;
    const coin = await this.getCoin(hash, index);

    if (!coin)
      throw new Error(`Wallet does not own: "${name}".`);

    if (coin.covenant.isReveal() || coin.covenant.isClaim())
      return this._makeRawRegister(name, resourceHex);

    if (ns.isExpired(height, network))
      throw new Error(`Name has expired: "${name}"!`);

    // Is local?
    if (coin.height < ns.height)
      throw new Error(`Wallet does not own: "${name}".`);

    const state = ns.state(height, network);

    if (state !== states.CLOSED)
      throw new Error(`Auction is not yet closed: "${name}".`);

    if (!coin.covenant.isRegister()
        && !coin.covenant.isUpdate()
        && !coin.covenant.isRenew()
        && !coin.covenant.isFinalize()) {
      throw new Error(`Name must be registered: "${name}".`);
    }

    const raw = Buffer.from(resourceHex, 'hex');

    if (raw.length > rules.MAX_RESOURCE_SIZE)
      throw new Error(`Resource exceeds maximum size: "${name}".`);

    const output = new Output();
    output.address = coin.address;
    output.value = coin.value;
    output.covenant.type = types.UPDATE;
    output.covenant.pushHash(nameHash);
    output.covenant.pushU32(ns.height);
    output.covenant.push(raw);

    const mtx = new MTX();
    mtx.addOutpoint(ns.owner);
    mtx.outputs.push(output);

    return mtx;
  }

  /**
   * Create and finalize an update
   * MTX without a lock.
   * @param {String} name
   * @param {Resource} resource
   * @param {Object} options
   * @returns {MTX}
   */

  async _createUpdate(name, resource, options) {
    const acct = options ? options.account : null;
    const mtx = await this.makeUpdate(name, resource, acct);
    await this.fill(mtx, options);
    return this.finalize(mtx, options);
  }

  /**
   * Create and finalize a raw update
   * MTX without a lock.
   * @param {String} name
   * @param {String} resourceHex
   * @param {Object} options
   * @returns {MTX}
   */

  async _createRawUpdate(name, resourceHex, options) {
    const mtx = await this.makeRawUpdate(name, resourceHex);
    await this.fill(mtx, options);
    return this.finalize(mtx, options);
  }

  /**
   * Create and finalize an update
   * MTX with a lock.
   * @param {String} name
   * @param {Resource} resource
   * @param {Object} options
   * @returns {MTX}
   */

  async createUpdate(name, resource, options) {
    const unlock = await this.fundLock.lock();
    try {
      return await this._createUpdate(name, resource, options);
    } finally {
      unlock();
    }
  }

  /**
   * Create and finalize a raw update
   * MTX with a lock.
   * @param {String} name
   * @param {String} resourceHex
   * @param {Object} options
   * @returns {MTX}
   */

  async createRawUpdate(name, resourceHex, options) {
    const unlock = await this.fundLock.lock();
    try {
      return await this._createRawUpdate(name, resourceHex, options);
    } finally {
      unlock();
    }
  }

  /**
   * Create and send an update
   * MTX without a lock.
   * @param {String} name
   * @param {Resource} resource
   * @param {Object} options
   */

  async _sendUpdate(name, resource, options) {
    const passphrase = options ? options.passphrase : null;
    const mtx = await this._createUpdate(name, resource, options);
    return this.sendMTX(mtx, passphrase);
  }

  /**
   * Create and send a raw update
   * MTX without a lock.
   * @param {String} name
   * @param {String} resourceHex
   * @param {Object} options
   */

  async _sendRawUpdate(name, resourceHex, options) {
    const passphrase = options ? options.passphrase : null;
    const mtx = await this._createRawUpdate(name, resourceHex, options);
    return this.sendMTX(mtx, passphrase);
  }

  /**
   * Create and send an update
   * MTX with a lock.
   * @param {String} name
   * @param {Resource} resource
   * @param {Object} options
   */

  async sendUpdate(name, resource, options) {
    const unlock = await this.fundLock.lock();
    try {
      const idempotencyKey = options ? options.idempotencyKey : null;
      const {result} = await this.withUpdateCache(idempotencyKey,
        () => this._sendUpdate(name, resource, options)
      );
      return result;
    } finally {
      unlock();
    }
  }

  /**
   * Create and send a raw update
   * MTX with a lock.
   * @param {String} name
   * @param {String} resourceHex
   * @param {Object} options
   */

  async sendRawUpdate(name, resourceHex, options) {
    const unlock = await this.fundLock.lock();
    try {
      return await this._sendRawUpdate(name, resourceHex, options);
    } finally {
      unlock();
    }
  }

  /**
   * Make a renewal MTX.
   * @private
   * @param {String} name
   * @param {(Number|String)?} acct
   * @returns {MTX}
   */

  async makeRenewal(name, acct) {
    assert(typeof name === 'string');

    if (!rules.verifyName(name))
      throw new Error(`Invalid name: "${name}".`);

    if (acct != null) {
      assert((acct >>> 0) === acct || typeof acct === 'string');
      acct = await this.getAccountIndex(acct);
    }

    const rawName = Buffer.from(name, 'ascii');
    const nameHash = rules.hashName(rawName);
    const ns = await this.getNameState(nameHash);
    const height = this.wdb.height + 1;
    const network = this.network;

    if (!ns)
      throw new Error(`Auction not found: "${name}".`);

    const {hash, index} = ns.owner;
    const coin = await this.getCoin(hash, index);

    if (!coin)
      throw new Error(`Wallet does not own: "${name}".`);

    if (ns.isExpired(height, network))
      throw new Error(`Name has expired: "${name}"!`);

    // Is local?
    if (coin.height < ns.height)
      throw new Error(`Wallet does not own: "${name}".`);

    if (acct != null && !await this.txdb.hasCoinByAccount(acct, hash, index))
      throw new Error(`Account does not own: "${name}".`);

    const state = ns.state(height, network);

    if (state !== states.CLOSED)
      throw new Error(`Auction is not yet closed: "${name}".`);

    if (!coin.covenant.isRegister()
        && !coin.covenant.isUpdate()
        && !coin.covenant.isRenew()
        && !coin.covenant.isFinalize()) {
      throw new Error(`Name must be registered: "${name}".`);
    }

    if (height < ns.renewal + network.names.treeInterval)
      throw new Error(`Must wait to renew: "${name}".`);

    const output = new Output();
    output.address = coin.address;
    output.value = coin.value;
    output.covenant.type = types.RENEW;
    output.covenant.pushHash(nameHash);
    output.covenant.pushU32(ns.height);
    output.covenant.pushHash(await this.wdb.getRenewalBlock());

    const mtx = new MTX();
    mtx.addOutpoint(ns.owner);
    mtx.outputs.push(output);

    return mtx;
  }

  /**
   * Create and finalize a renewal
   * MTX without a lock.
   * @param {String} name
   * @param {Object} options
   * @returns {MTX}
   */

  async _createRenewal(name, options) {
    const acct = options ? options.account : null;
    const mtx = await this.makeRenewal(name, acct);
    await this.fill(mtx, options);
    return this.finalize(mtx, options);
  }

  /**
   * Create and finalize a renewal
   * MTX with a lock.
   * @param {String} name
   * @param {Object} options
   * @returns {MTX}
   */

  async createRenewal(name, options) {
    const unlock = await this.fundLock.lock();
    try {
      return await this._createRenewal(name, options);
    } finally {
      unlock();
    }
  }

  /**
   * Create and send a renewal
   * MTX without a lock.
   * @param {String} name
   * @param {Object} options
   */

  async _sendRenewal(name, options) {
    const passphrase = options ? options.passphrase : null;
    const mtx = await this._createRenewal(name, options);
    return this.sendMTX(mtx, passphrase);
  }

  /**
   * Create and send a renewal
   * MTX with a lock.
   * @param {String} name
   * @param {Object} options
   */

  async sendRenewal(name, options) {
    const unlock = await this.fundLock.lock();
    try {
      return await this._sendRenewal(name, options);
    } finally {
      unlock();
    }
  }

  /**
   * Make a transfer MTX.
   * @param {String} name
   * @param {Address} address
   * @param {(Number|String)?} acct
   * @returns {MTX}
   */

  async makeTransfer(name, address, acct) {
    assert(typeof name === 'string');
    assert(address instanceof Address);

    if (!rules.verifyName(name))
      throw new Error(`Invalid name: "${name}".`);

    if (acct != null) {
      assert((acct >>> 0) === acct || typeof acct === 'string');
      acct = await this.getAccountIndex(acct);
    }

    const rawName = Buffer.from(name, 'ascii');
    const nameHash = rules.hashName(rawName);
    const ns = await this.getNameState(nameHash);
    const height = this.wdb.height + 1;
    const network = this.network;

    if (!ns)
      throw new Error(`Auction not found: "${name}".`);

    const {hash, index} = ns.owner;
    const coin = await this.getCoin(hash, index);

    if (!coin)
      throw new Error(`Wallet does not own: "${name}".`);

    if (ns.isExpired(height, network))
      throw new Error(`Name has expired: "${name}"!`);

    // Is local?
    if (coin.height < ns.height)
      throw new Error(`Wallet does not own: "${name}".`);

    if (acct != null && !await this.txdb.hasCoinByAccount(acct, hash, index))
      throw new Error(`Account does not own: "${name}".`);

    const state = ns.state(height, network);

    if (state !== states.CLOSED)
      throw new Error(`Auction is not yet closed: "${name}".`);

    if (!coin.covenant.isRegister()
        && !coin.covenant.isUpdate()
        && !coin.covenant.isRenew()
        && !coin.covenant.isFinalize()) {
      throw new Error(`Name must be registered: "${name}".`);
    }

    const output = new Output();
    output.address = coin.address;
    output.value = coin.value;
    output.covenant.type = types.TRANSFER;
    output.covenant.pushHash(nameHash);
    output.covenant.pushU32(ns.height);
    output.covenant.pushU8(address.version);
    output.covenant.push(address.hash);

    const mtx = new MTX();
    mtx.addOutpoint(ns.owner);
    mtx.outputs.push(output);

    return mtx;
  }

  /**
   * Create and finalize a transfer
   * MTX without a lock.
   * @param {String} name
   * @param {Address} address
   * @param {Object} options
   * @returns {MTX}
   */

  async _createTransfer(name, address, options) {
    const acct = options ? options.account : null;
    const mtx = await this.makeTransfer(name, address, acct);
    await this.fill(mtx, options);
    return this.finalize(mtx, options);
  }

  /**
   * Create and finalize a transfer
   * MTX with a lock.
   * @param {String} name
   * @param {Address} address
   * @param {Object} options
   * @returns {MTX}
   */

  async createTransfer(name, address, options) {
    const unlock = await this.fundLock.lock();
    try {
      return await this._createTransfer(name, address, options);
    } finally {
      unlock();
    }
  }

  /**
   * Create and send a transfer
   * MTX without a lock.
   * @param {String} name
   * @param {Address} address
   * @param {Object} options
   */

  async _sendTransfer(name, address, options) {
    const passphrase = options ? options.passphrase : null;
    const mtx = await this._createTransfer(
      name,
      address,
      options
    );
    return this.sendMTX(mtx, passphrase);
  }

  /**
   * Create and send a transfer
   * MTX with a lock.
   * @param {String} name
   * @param {Address} address
   * @param {Object} options
   */

  async sendTransfer(name, address, options) {
    const unlock = await this.fundLock.lock();
    try {
      return await this._sendTransfer(name, address, options);
    } finally {
      unlock();
    }
  }

  /**
   * Make a transfer-cancelling MTX.
   * @private
   * @param {String} name
   * @param {(Number|String)?} acct
   * @returns {MTX}
   */

  async makeCancel(name, acct) {
    assert(typeof name === 'string');

    if (!rules.verifyName(name))
      throw new Error(`Invalid name: "${name}".`);

    if (acct != null) {
      assert((acct >>> 0) === acct || typeof acct === 'string');
      acct = await this.getAccountIndex(acct);
    }

    const rawName = Buffer.from(name, 'ascii');
    const nameHash = rules.hashName(rawName);
    const ns = await this.getNameState(nameHash);
    const height = this.wdb.height + 1;
    const network = this.network;

    if (!ns)
      throw new Error(`Auction not found: "${name}".`);

    const {hash, index} = ns.owner;
    const coin = await this.getCoin(hash, index);

    if (!coin)
      throw new Error(`Wallet does not own: "${name}".`);

    if (ns.isExpired(height, network))
      throw new Error(`Name has expired: "${name}"!`);

    // Is local?
    if (coin.height < ns.height)
      throw new Error(`Wallet does not own: "${name}".`);

    if (acct != null && !await this.txdb.hasCoinByAccount(acct, hash, index))
      throw new Error(`Account does not own: "${name}".`);

    const state = ns.state(height, network);

    if (state !== states.CLOSED)
      throw new Error(`Auction is not yet closed: "${name}".`);

    if (!coin.covenant.isTransfer())
      throw new Error(`Name is not being transfered: "${name}".`);

    const output = new Output();
    output.address = coin.address;
    output.value = coin.value;
    output.covenant.type = types.UPDATE;
    output.covenant.pushHash(nameHash);
    output.covenant.pushU32(ns.height);
    output.covenant.push(EMPTY);

    const mtx = new MTX();
    mtx.addOutpoint(ns.owner);
    mtx.outputs.push(output);

    return mtx;
  }

  /**
   * Create and finalize a cancel
   * MTX without a lock.
   * @param {String} name
   * @param {Object} options
   * @returns {MTX}
   */

  async _createCancel(name, options) {
    const acct = options ? options.account : null;
    const mtx = await this.makeCancel(name, acct);
    await this.fill(mtx, options);
    return this.finalize(mtx, options);
  }

  /**
   * Create and finalize a cancel
   * MTX with a lock.
   * @param {String} name
   * @param {Object} options
   * @returns {MTX}
   */

  async createCancel(name, options) {
    const unlock = await this.fundLock.lock();
    try {
      return await this._createCancel(name, options);
    } finally {
      unlock();
    }
  }

  /**
   * Create and send a cancel
   * MTX without a lock.
   * @param {String} name
   * @param {Object} options
   */

  async _sendCancel(name, options) {
    const passphrase = options ? options.passphrase : null;
    const mtx = await this._createCancel(name, options);
    return this.sendMTX(mtx, passphrase);
  }

  /**
   * Create and send a cancel
   * MTX with a lock.
   * @param {String} name
   * @param {Object} options
   */

  async sendCancel(name, options) {
    const unlock = await this.fundLock.lock();
    try {
      return await this._sendCancel(name, options);
    } finally {
      unlock();
    }
  }

  /**
   * Make a transfer-finalizing MTX.
   * @private
   * @param {String} name
   * @param {(Number|String)?} acct
   * @returns {MTX}
   */

  async makeFinalize(name, acct) {
    assert(typeof name === 'string');

    if (!rules.verifyName(name))
      throw new Error(`Invalid name: "${name}".`);

    if (acct != null) {
      assert((acct >>> 0) === acct || typeof acct === 'string');
      acct = await this.getAccountIndex(acct);
    }

    const rawName = Buffer.from(name, 'ascii');
    const nameHash = rules.hashName(rawName);
    const ns = await this.getNameState(nameHash);
    const height = this.wdb.height + 1;
    const network = this.network;

    if (!ns)
      throw new Error(`Auction not found: "${name}".`);

    const {hash, index} = ns.owner;
    const coin = await this.getCoin(hash, index);

    if (!coin)
      throw new Error(`Wallet does not own: "${name}".`);

    if (ns.isExpired(height, network))
      throw new Error(`Name has expired: "${name}"!`);

    // Is local?
    if (coin.height < ns.height)
      throw new Error(`Wallet does not own: "${name}".`);

    if (acct != null && !await this.txdb.hasCoinByAccount(acct, hash, index))
      throw new Error(`Account does not own: "${name}".`);

    const state = ns.state(height, network);

    if (state !== states.CLOSED)
      throw new Error(`Auction is not yet closed: "${name}".`);

    if (!coin.covenant.isTransfer())
      throw new Error(`Name is not being transfered: "${name}".`);

    if (height < coin.height + network.names.transferLockup)
      throw new Error(`Transfer is still locked up: "${name}".`);

    const version = coin.covenant.getU8(2);
    const addr = coin.covenant.get(3);
    const address = Address.fromHash(addr, version);

    let flags = 0;

    if (ns.weak)
      flags |= 1;

    const output = new Output();
    output.address = address;
    output.value = coin.value;
    output.covenant.type = types.FINALIZE;
    output.covenant.pushHash(nameHash);
    output.covenant.pushU32(ns.height);
    output.covenant.push(rawName);
    output.covenant.pushU8(flags);
    output.covenant.pushU32(ns.claimed);
    output.covenant.pushU32(ns.renewals);
    output.covenant.pushHash(await this.wdb.getRenewalBlock());

    const mtx = new MTX();
    mtx.addOutpoint(ns.owner);
    mtx.outputs.push(output);

    return mtx;
  }

  /**
   * Create and finalize a finalize
   * MTX without a lock.
   * @param {String} name
   * @param {Object} options
   * @returns {MTX}
   */

  async _createFinalize(name, options) {
    const acct = options ? options.account : null;
    const mtx = await this.makeFinalize(name, acct);
    await this.fill(mtx, options);
    return this.finalize(mtx, options);
  }

  /**
   * Create and finalize a finalize
   * MTX with a lock.
   * @param {String} name
   * @param {Object} options
   * @returns {MTX}
   */

  async createFinalize(name, options) {
    const unlock = await this.fundLock.lock();
    try {
      return await this._createFinalize(name, options);
    } finally {
      unlock();
    }
  }

  /**
   * Create and send a finalize
   * MTX without a lock.
   * @param {String} name
   * @param {Object} options
   */

  async _sendFinalize(name, options) {
    const passphrase = options ? options.passphrase : null;
    const mtx = await this._createFinalize(name, options);
    return this.sendMTX(mtx, passphrase);
  }

  /**
   * Create and send a finalize
   * MTX with a lock.
   * @param {String} name
   * @param {Object} options
   */

  async sendFinalize(name, options) {
    const unlock = await this.fundLock.lock();
    try {
      return await this._sendFinalize(name, options);
    } finally {
      unlock();
    }
  }

  /**
   * Make a revoke MTX.
   * @param {String} name
   * @param {(Number|String)?} acct
   * @returns {MTX}
   */

  async makeRevoke(name, acct) {
    assert(typeof name === 'string');

    if (!rules.verifyName(name))
      throw new Error(`Invalid name: "${name}".`);

    if (acct != null) {
      assert((acct >>> 0) === acct || typeof acct === 'string');
      acct = await this.getAccountIndex(acct);
    }

    const rawName = Buffer.from(name, 'ascii');
    const nameHash = rules.hashName(rawName);
    const ns = await this.getNameState(nameHash);
    const height = this.wdb.height + 1;
    const network = this.network;

    if (!ns)
      throw new Error(`Auction not found: "${name}".`);

    const {hash, index} = ns.owner;
    const coin = await this.getCoin(hash, index);

    if (!coin)
      throw new Error(`Wallet does not own: "${name}".`);

    if (acct != null && !await this.txdb.hasCoinByAccount(acct, hash, index))
      throw new Error(`Account does not own: "${name}".`);

    // Is local?
    if (coin.height < ns.height)
      throw new Error(`Wallet does not own: "${name}".`);

    if (ns.isExpired(height, network))
      throw new Error(`Name has expired: "${name}"!`);

    const state = ns.state(height, network);

    if (state !== states.CLOSED)
      throw new Error(`Auction is not yet closed: "${name}".`);

    if (!coin.covenant.isRegister()
        && !coin.covenant.isUpdate()
        && !coin.covenant.isRenew()
        && !coin.covenant.isTransfer()
        && !coin.covenant.isFinalize()) {
      throw new Error(`Name must be registered: "${name}".`);
    }

    const output = new Output();
    output.address = coin.address;
    output.value = coin.value;
    output.covenant.type = types.REVOKE;
    output.covenant.pushHash(nameHash);
    output.covenant.pushU32(ns.height);

    const mtx = new MTX();
    mtx.addOutpoint(ns.owner);
    mtx.outputs.push(output);

    return mtx;
  }

  /**
   * Create and finalize a revoke
   * MTX without a lock.
   * @param {String} name
   * @param {Object} options
   * @returns {MTX}
   */

  async _createRevoke(name, options) {
    const acct = options ? options.account : null;
    const mtx = await this.makeRevoke(name, acct);
    await this.fill(mtx, options);
    return this.finalize(mtx, options);
  }

  /**
   * Create and finalize a revoke
   * MTX with a lock.
   * @param {String} name
   * @param {Object} options
   * @returns {MTX}
   */

  async createRevoke(name, options) {
    const unlock = await this.fundLock.lock();
    try {
      return await this._createRevoke(name, options);
    } finally {
      unlock();
    }
  }

  /**
   * Create and send a revoke
   * MTX without a lock.
   * @param {String} name
   * @param {Object} options
   */

  async _sendRevoke(name, options) {
    const passphrase = options ? options.passphrase : null;
    const mtx = await this._createRevoke(name, options);
    return this.sendMTX(mtx, passphrase);
  }

  /**
   * Create and send a revoke
   * MTX with a lock.
   * @param {String} name
   * @param {Object} options
   */

  async sendRevoke(name, options) {
    const unlock = await this.fundLock.lock();
    try {
      return await this._sendRevoke(name, options);
    } finally {
      unlock();
    }
  }

  /**
   * Get account by address.
   * @param {Address} address
   * @returns {Account}
   */

  async getAccountByAddress(address) {
    const hash = Address.getHash(address);
    const path = await this.getPath(hash);

    if (!path)
      return null;

    return this.getAccount(path.account);
  }

  /**
   * Input size estimator for max possible tx size.
   * @param {Address} addr
   * @returns {Number}
   */

  async estimateSize(addr) {
    const account = await this.getAccountByAddress(addr);

    if (!account)
      return -1;

    let size = 0;

    // Varint witness items length.
    size += 1;

    switch (account.type) {
      case Account.types.PUBKEYHASH:
        // P2PKH
        // varint-len [signature]
        size += 1 + 65;
        // varint-len [key]
        size += 1 + 33;
        break;
      case Account.types.MULTISIG:
        // P2SH Multisig
        // OP_0
        size += 1;
        // varint-len [signature] ...
        size += (1 + 65) * account.m;
        // varint-len [redeem]
        size += 3;
        // m value
        size += 1;
        // OP_PUSHDATA0 [key] ...
        size += (1 + 33) * account.n;
        // n value
        size += 1;
        // OP_CHECKMULTISIG
        size += 1;
        break;
    }

    return size;
  }

  /**
   * Build a transaction, fill it with outputs and inputs,
   * sort the members according to BIP69 (set options.sort=false
   * to avoid sorting), set locktime, and template it.
   * @param {Object} options - See {@link Wallet#fund options}.
   * @param {Object[]} options.outputs - See {@link MTX#addOutput}.
   * @returns {Promise} - Returns {@link MTX}.
   */

  async createTX(options, force) {
    const outputs = options.outputs;
    const mtx = new MTX();

    assert(Array.isArray(outputs), 'Outputs must be an array.');
    assert(outputs.length > 0, 'At least one output required.');

    // Add the outputs
    for (const obj of outputs) {
      const output = new Output(obj);
      const addr = output.getAddress();

      if (output.isDust())
        throw new Error('Output is dust.');

      if (output.value > 0) {
        if (!addr)
          throw new Error('Cannot send to unknown address.');

        if (addr.isNull())
          throw new Error('Cannot send to null address.');
      }

      mtx.outputs.push(output);
    }

    // Fill the inputs with unspents
    await this.fund(mtx, options, force);

    return this.finalize(mtx, options);
  }

  /**
   * Finalize and template an MTX.
   * @param {MTX} mtx
   * @param {Object} options
   * @returns {MTX}
   */

  async finalize(mtx, options) {
    if (!options)
      options = {};

    // Sort members a la BIP69
    if (options.sort !== false)
      mtx.sortMembers();

    // Set the locktime to target value.
    if (options.locktime != null)
      mtx.setLocktime(options.locktime);

    // Consensus sanity checks.
    assert(mtx.isSane(), 'TX failed sanity check.');
    assert(mtx.verifyInputs(this.wdb.height + 1, this.network),
      'TX failed context check.');
    assert(this.wdb.height + 1 >= this.network.txStart,
      'Transactions are not allowed on network yet.');

    // Set the HD paths.
    if (options.paths === true)
      mtx.view = await this.getWalletCoinView(mtx, mtx.view);

    const total = await this.template(mtx);

    if (total === 0)
      throw new Error('Templating failed.');

    return mtx;
  }

  /**
   * Build a transaction, fill it with outputs and inputs,
   * sort the members according to BIP69, set locktime,
   * sign and broadcast. Doing this all in one go prevents
   * coins from being double spent.
   * @param {Object} options - See {@link Wallet#fund options}.
   * @param {Object[]} options.outputs - See {@link MTX#addOutput}.
   * @returns {Promise} - Returns {@link TX}.
   */

  async send(options, passphrase) {
    const unlock = await this.fundLock.lock();
    try {
      return await this._send(options, passphrase);
    } finally {
      unlock();
    }
  }

  /**
   * Build and send a transaction without a lock.
   * @private
   * @param {Object} options - See {@link Wallet#fund options}.
   * @param {Object[]} options.outputs - See {@link MTX#addOutput}.
   * @returns {Promise} - Returns {@link TX}.
   */

  async _send(options, passphrase) {
    const mtx = await this.createTX(options, true);
    return this.sendMTX(mtx, passphrase);
  }

  /**
   * Sign and send a (templated) mutable transaction.
   * @param {MTX} mtx
   * @param {String} passphrase
   */

  async sendMTX(mtx, passphrase) {
    return this._sendMTX(mtx, passphrase, false);
  }

  /**
   * Sign and send a (templated) mutable transaction.
   * This call is blocking, either succeeds or fails
   * with an exception
   * @param {MTX} mtx
   * @param {String} passphrase
   */

  async sendMTXBlocking(mtx, passphrase) {
    return this._sendMTX(mtx, passphrase, true);
  }

  /**
   * Sign and send a (templated) mutable transaction.
   * @param {MTX} mtx
   * @param {String} passphrase
   * @param {Boolean} isSendBlocking
   */

  async _sendMTX(mtx, passphrase, isSendBlocking) {
    await this.sign(mtx, passphrase);

    if (!mtx.isSigned())
      throw new Error('TX could not be fully signed.');

    const tx = mtx.toTX();

    // Policy sanity checks.
    if (tx.getSigops(mtx.view) > policy.MAX_TX_SIGOPS)
      throw new Error('TX exceeds policy sigops.');

    if (tx.getWeight() > policy.MAX_TX_WEIGHT)
      throw new Error('TX exceeds policy weight.');

    const ancestors = await this.getPendingAncestors(tx);
    if (ancestors.size + 1 > this.maxAncestors)
      throw new Error('TX exceeds maximum unconfirmed ancestors.');

    for (const output of tx.outputs) {
      if (output.isDust())
        throw new Error('Output is dust.');

      if (output.value > 0) {
        if (!output.address)
          throw new Error('Cannot send to unknown address.');

        if (output.address.isNull())
          throw new Error('Cannot send to null address.');
      }
    }

    this.logger.debug('Sending wallet tx (%s): %x', this.id, tx.hash());

    // send to mempool, if succeeds proceed and store
    await this.wdb.send(tx, isSendBlocking);

    await this.wdb.addTX(tx);

    return tx;
  }

  /**
   * Intentionally double-spend outputs by
   * increasing fee for an existing transaction.
   * @param {Hash} hash
   * @param {Rate} rate
   * @param {(String|Buffer)?} passphrase
   * @returns {Promise} - Returns {@link TX}.
   */

  async increaseFee(hash, rate, passphrase) {
    assert((rate >>> 0) === rate, 'Rate must be a number.');

    const wtx = await this.getTX(hash);

    if (!wtx)
      throw new Error('Transaction not found.');

    if (wtx.height !== -1)
      throw new Error('Transaction is confirmed.');

    const tx = wtx.tx;

    if (tx.isCoinbase())
      throw new Error('Transaction is a coinbase.');

    const view = await this.getSpentView(tx);

    if (!tx.hasCoins(view))
      throw new Error('Not all coins available.');

    const oldFee = tx.getFee(view);

    let fee = tx.getMinFee(null, rate);

    if (fee > MTX.Selector.MAX_FEE)
      fee = MTX.Selector.MAX_FEE;

    if (oldFee >= fee)
      throw new Error('Fee is not increasing.');

    const mtx = MTX.fromTX(tx);
    mtx.view = view;

    for (const input of mtx.inputs)
      input.witness.clear();

    let change = null;

    for (let i = 0; i < mtx.outputs.length; i++) {
      const output = mtx.outputs[i];
      const addr = output.getAddress();

      if (!addr)
        continue;

      const path = await this.getPath(addr);

      if (!path)
        continue;

      if (path.branch === 1) {
        change = output;
        mtx.changeIndex = i;
        break;
      }
    }

    if (!change)
      throw new Error('No change output.');

    change.value += oldFee;

    if (mtx.getFee() !== 0)
      throw new Error('Arithmetic error for change.');

    change.value -= fee;

    if (change.value < 0)
      throw new Error('Fee is too high.');

    if (change.isDust()) {
      mtx.outputs.splice(mtx.changeIndex, 1);
      mtx.changeIndex = -1;
    }

    await this.sign(mtx, passphrase);

    if (!mtx.isSigned())
      throw new Error('TX could not be fully signed.');

    const ntx = mtx.toTX();

    this.logger.debug(
      'Increasing fee for wallet tx (%s): %x',
      this.id, ntx.hash());

    await this.wdb.addTX(ntx);
    await this.wdb.send(ntx);

    return ntx;
  }

  /**
   * Resend pending wallet transactions.
   * @returns {Promise}
   */

  async resend() {
    const wtxs = await this.getPending();

    if (wtxs.length > 0)
      this.logger.info('Rebroadcasting %d transactions.', wtxs.length);

    const txs = [];

    for (const wtx of wtxs) {
      if (!wtx.tx.isCoinbase())
        txs.push(wtx.tx);
    }

    const sorted = common.sortDeps(txs);

    for (const tx of sorted)
      await this.wdb.send(tx);

    return txs;
  }

  /**
   * Derive necessary addresses for signing a transaction.
   * @param {MTX} mtx
   * @param {Number?} index - Input index.
   * @returns {Promise} - Returns {@link WalletKey}[].
   */

  async deriveInputs(mtx) {
    assert(mtx.mutable);

    const paths = await this.getInputPaths(mtx);
    const rings = [];

    for (const path of paths) {
      const account = await this.getAccount(path.account);

      if (!account)
        continue;

      const ring = account.derivePath(path, this.master);

      if (ring)
        rings.push(ring);
    }

    return rings;
  }

  /**
   * Retrieve a single keyring by address.
   * @param {Address|Hash} hash
   * @returns {Promise}
   */

  async getKey(address) {
    const hash = Address.getHash(address);
    const path = await this.getPath(hash);

    if (!path)
      return null;

    const account = await this.getAccount(path.account);

    if (!account)
      return null;

    // The account index in the db may be wrong.
    // We must read it from the stored xpub to be
    // sure of its correctness.
    //
    // For more details see:
    // https://github.com/bcoin-org/bcoin/issues/698.
    //
    // TODO(boymanjor): remove index manipulation
    // once the watch-only wallet bug is fixed.
    account.accountIndex = account.accountKey.childIndex;

    // Unharden the account index, if necessary.
    if (account.accountIndex & HD.common.HARDENED)
      account.accountIndex ^= HD.common.HARDENED;

    return account.derivePath(path, this.master);
  }

  /**
   * Retrieve a single keyring by address
   * (with the private key reference).
   * @param {Address|Hash} hash
   * @param {(Buffer|String)?} passphrase
   * @returns {Promise}
   */

  async getPrivateKey(address, passphrase) {
    const hash = Address.getHash(address);
    const path = await this.getPath(hash);

    if (!path)
      return null;

    const account = await this.getAccount(path.account);

    if (!account)
      return null;

    await this.unlock(passphrase);

    const key = account.derivePath(path, this.master);

    if (!key.privateKey)
      return null;

    return key;
  }

  /**
   * Map input addresses to paths.
   * @param {MTX} mtx
   * @returns {Promise} - Returns {@link Path}[].
   */

  async getInputPaths(mtx) {
    assert(mtx.mutable);

    if (!mtx.hasCoins())
      throw new Error('Not all coins available.');

    const hashes = mtx.getInputHashes();
    const paths = [];

    for (const hash of hashes) {
      const path = await this.getPath(hash);
      if (path)
        paths.push(path);
    }

    return paths;
  }

  /**
   * Map output addresses to paths.
   * @param {TX} tx
   * @returns {Promise} - Returns {@link Path}[].
   */

  async getOutputPaths(tx) {
    const paths = [];
    const hashes = tx.getOutputHashes();

    for (const hash of hashes) {
      const path = await this.getPath(hash);
      if (path)
        paths.push(path);
    }

    return paths;
  }

  /**
   * Increase lookahead for account.
   * @param {(Number|String)?} account
   * @param {Number} lookahead
   * @returns {Promise}
   */

  async setLookahead(acct, lookahead) {
    const unlock = await this.writeLock.lock();
    try {
      return this._setLookahead(acct, lookahead);
    } finally {
      unlock();
    }
  }

  /**
   * Increase lookahead for account (without a lock).
   * @private
   * @param {(Number|String)?} account
   * @param {Number} lookahead
   * @returns {Promise}
   */

  async _setLookahead(acct, lookahead) {
    const account = await this.getAccount(acct);

    if (!account)
      throw new Error('Account not found.');

    const b = this.db.batch();
    await account.setLookahead(b, lookahead);
    await b.write();
  }

  /**
   * Sync address depths based on a transaction's outputs.
   * This is used for deriving new addresses when
   * a confirmed transaction is seen.
   * @param {TX} tx
   * @returns {Promise}
   */

  async syncOutputDepth(tx) {
    const map = new Map();

    for (const hash of tx.getOutputHashes()) {
      const path = await this.readPath(hash);

      if (!path)
        continue;

      if (path.index === -1)
        continue;

      if (!map.has(path.account))
        map.set(path.account, []);

      map.get(path.account).push(path);
    }

    const derived = [];
    const b = this.db.batch();

    for (const [acct, paths] of map) {
      let receive = -1;
      let change = -1;

      for (const path of paths) {
        switch (path.branch) {
          case 0:
            if (path.index > receive)
              receive = path.index;
            break;
          case 1:
            if (path.index > change)
              change = path.index;
            break;
        }
      }

      receive += 2;
      change += 2;

      const account = await this.getAccount(acct);
      assert(account);

      const ring = await account.syncDepth(b, receive, change);

      if (ring)
        derived.push(ring);
    }

    await b.write();

    return derived;
  }

  /**
   * Build input scripts templates for a transaction (does not
   * sign, only creates signature slots). Only builds scripts
   * for inputs that are redeemable by this wallet.
   * @param {MTX} mtx
   * @returns {Promise} - Returns Number
   * (total number of scripts built).
   */

  async template(mtx) {
    const rings = await this.deriveInputs(mtx);
    return mtx.template(rings);
  }

  /**
   * Build input scripts and sign inputs for a transaction. Only attempts
   * to build/sign inputs that are redeemable by this wallet.
   * @param {MTX} tx
   * @param {Object|String|Buffer} options - Options or passphrase.
   * @returns {Promise} - Returns Number (total number
   * of inputs scripts built and signed).
   */

  async sign(mtx, passphrase) {
    if (this.watchOnly)
      throw new Error('Cannot sign from a watch-only wallet.');

    await this.unlock(passphrase);

    const rings = await this.deriveInputs(mtx);

    return mtx.signAsync(rings, Script.hashType.ALL, this.wdb.workers);
  }

  /**
   * Get pending ancestors up to the policy limit
   * @param {TX} tx
   * @returns {Promise} - Returns {BufferSet} with Hash
   */

   async getPendingAncestors(tx) {
    return this._getPendingAncestors(tx, new BufferSet());
   }

  /**
   * Get pending ancestors up to the policy limit.
   * @param {TX} tx
   * @param {Object} set
   * @returns {Promise} - Returns {BufferSet} with Hash
   */

  async _getPendingAncestors(tx, set) {
    for (const {prevout} of tx.inputs) {
      const hash = prevout.hash;

      if (set.has(hash))
        continue;

      if (!await this.hasPending(hash))
        continue;

      set.add(hash);

      if (set.size > this.maxAncestors)
        break;

      const parent = await this.getTX(hash);
      await this._getPendingAncestors(parent.tx, set);

      if (set.size > this.maxAncestors)
        break;
    }

    return set;
  }

  /**
   * Test whether the database has a pending transaction.
   * @param {Hash} hash
   * @returns {Promise} - Returns Boolean.
   */

  hasPending(hash) {
    return this.txdb.hasPending(hash);
  }

  /**
   * Get a coin viewpoint.
   * @param {TX} tx
   * @returns {Promise} - Returns {@link CoinView}.
   */

  getCoinView(tx) {
    return this.txdb.getCoinView(tx);
  }

  /**
   * Get a wallet coin viewpoint with HD paths.
   * @param {TX} tx
   * @param {CoinView?} view - Coins to be used in wallet coin viewpoint.
   * @returns {Promise} - Returns {@link WalletCoinView}.
   */

  async getWalletCoinView(tx, view) {
    if (!(view instanceof CoinView))
      view = new CoinView();

    if (!tx.hasCoins(view))
      view = await this.txdb.getCoinView(tx);

    view = WalletCoinView.fromCoinView(view);

    for (const input of tx.inputs) {
      const prevout = input.prevout;
      const coin = view.getCoin(prevout);

      if (!coin)
        continue;

      const path = await this.getPath(coin.address);

      if (!path)
        continue;

      const account = await this.getAccount(path.account);

      if (!account)
        continue;

      // The account index in the db may be wrong.
      // We must read it from the stored xpub to be
      // sure of its correctness.
      //
      // For more details see:
      // https://github.com/bcoin-org/bcoin/issues/698.
      //
      // TODO(boymanjor): remove index manipulation
      // once the watch-only wallet bug is fixed.
      path.account = account.accountKey.childIndex;

      // Unharden the account index, if necessary.
      if (path.account & HD.common.HARDENED)
        path.account ^= HD.common.HARDENED;

      // Add path to the viewpoint.
      view.addPath(prevout, path);
    }

    return view;
  }

  /**
   * Get a historical coin viewpoint.
   * @param {TX} tx
   * @returns {Promise} - Returns {@link CoinView}.
   */

  getSpentView(tx) {
    return this.txdb.getSpentView(tx);
  }

  /**
   * Convert transaction to transaction details.
   * @param {TXRecord} wtx
   * @returns {Promise<Details>} - Returns {@link Details}.
   */

  toDetails(wtx) {
    return this.txdb.toDetails(wtx);
  }

  /**
   * Get transaction details.
   * @param {Hash} hash
   * @returns {Promise} - Returns {@link Details}.
   */

  getDetails(hash) {
    return this.txdb.getDetails(hash);
  }

  /**
   * Get a coin from the wallet.
   * @param {Hash} hash
   * @param {Number} index
   * @returns {Promise} - Returns {@link Coin}.
   */

  getCoin(hash, index) {
    return this.txdb.getCoin(hash, index);
  }

  /**
   * Get a transaction from the wallet.
   * @param {Hash} hash
   * @returns {Promise<TX | null>} - Returns {@link TX}.
   */

  getTX(hash) {
    return this.txdb.getTX(hash);
  }

  /**
   * List blocks for the wallet.
   * @returns {Promise} - Returns {@link BlockRecord}.
   */

  getBlocks() {
    return this.txdb.getBlocks();
  }

  /**
   * Get a block from the wallet.
   * @param {Number} height
   * @returns {Promise} - Returns {@link BlockRecord}.
   */

  getBlock(height) {
    return this.txdb.getBlock(height);
  }

  /**
   * Get all names.
   * @returns {NameState[]}
   */

  async getNames() {
    return this.txdb.getNames();
  }

  /**
   * Get a name if present.
   * @param {Buffer} nameHash
   * @returns {NameState}
   */

  async getNameState(nameHash) {
    return this.txdb.getNameState(nameHash);
  }

  /**
   * Get a name if present.
   * @param {String|Buffer} name
   * @returns {NameState}
   */

  async getNameStateByName(name) {
    return this.txdb.getNameState(rules.hashName(name));
  }

  /**
   * Get a blind value if present.
   * @param {Buffer} blind - Blind hash.
   * @returns {BlindValue}
   */

  async getBlind(blind) {
    return this.txdb.getBlind(blind);
  }

  /**
   * Get all bids for name.
   * @param {Buffer} nameHash
   * @returns {BlindBid[]}
   */

  async getBids(nameHash) {
    return this.txdb.getBids(nameHash);
  }

  /**
   * Get all bids for name.
   * @param {String|Buffer} name
   * @returns {BlindBid[]}
   */

  async getBidsByName(name) {
    return this.txdb.getBids(name ? rules.hashName(name) : null);
  }

  /**
   * Get all reveals by name.
   * @param {Buffer} nameHash
   * @returns {BidReveal[]}
   */

  async getReveals(nameHash) {
    return this.txdb.getReveals(nameHash);
  }

  /**
   * Get all reveals by name.
   * @param {String} name
   * @returns {BidReveal[]}
   */

  async getRevealsByName(name) {
    return this.txdb.getReveals(name ? rules.hashName(name) : null);
  }

  /**
   * Add a transaction to the wallets TX history.
   * @param {TX} tx
   * @returns {Promise}
   */

  async add(tx, block) {
    const unlock = await this.writeLock.lock();
    try {
      return await this._add(tx, block);
    } finally {
      unlock();
    }
  }

  /**
   * Add a transaction to the wallet without a lock.
   * Potentially resolves orphans.
   * @private
   * @param {TX} tx
   * @returns {Promise}
   */

  async _add(tx, block) {
    const details = await this.txdb.add(tx, block);

    if (details) {
      const derived = await this.syncOutputDepth(tx);
      if (derived.length > 0) {
        this.wdb.emit('address', this, derived);
        this.emit('address', derived);
      }
    }

    return details;
  }

  /**
   * Revert a block.
   * @param {Number} height
   * @returns {Promise}
   */

  async revert(height) {
    const unlock = await this.writeLock.lock();
    try {
      return await this.txdb.revert(height);
    } finally {
      unlock();
    }
  }

  /**
   * Remove a wallet transaction.
   * @param {Hash} hash
   * @returns {Promise}
   */

  async remove(hash) {
    const unlock = await this.writeLock.lock();
    try {
      return await this.txdb.remove(hash);
    } finally {
      unlock();
    }
  }

  /**
   * Zap stale TXs from wallet.
   * @param {(Number|String)?} acct
   * @param {Number} age - Age threshold (unix time, default=72 hours).
   * @returns {Promise}
   */

  async zap(acct, age) {
    const unlock = await this.writeLock.lock();
    try {
      return await this._zap(acct, age);
    } finally {
      unlock();
    }
  }

  /**
   * Zap stale TXs from wallet without a lock.
   * @private
   * @param {(Number|String)?} acct
   * @param {Number} age
   * @returns {Promise}
   */

  async _zap(acct, age) {
    const account = await this.ensureIndex(acct);
    return this.txdb.zap(account, age);
  }

  /**
   * Abandon transaction.
   * @param {Hash} hash
   * @returns {Promise}
   */

  async abandon(hash) {
    const unlock = await this.writeLock.lock();
    try {
      return await this._abandon(hash);
    } finally {
      unlock();
    }
  }

  /**
   * Abandon transaction without a lock.
   * @private
   * @param {Hash} hash
   * @returns {Promise}
   */

  _abandon(hash) {
    return this.txdb.abandon(hash);
  }

  /**
   * Lock a single coin.
   * @param {Coin|Outpoint} coin
   */

  lockCoin(coin) {
    return this.txdb.lockCoin(coin);
  }

  /**
   * Unlock a single coin.
   * @param {Coin|Outpoint} coin
   */

  unlockCoin(coin) {
    return this.txdb.unlockCoin(coin);
  }

  /**
   * Unlock all locked coins.
   */

  unlockCoins() {
    return this.txdb.unlockCoins();
  }

  /**
   * Test locked status of a single coin.
   * @param {Coin|Outpoint} coin
   * @returns {Boolean}
   */

  isLocked(coin) {
    return this.txdb.isLocked(coin);
  }

  /**
   * Return an array of all locked outpoints.
   * @returns {Outpoint[]}
   */

  getLocked() {
    return this.txdb.getLocked();
  }

  /**
   * Get all transactions in transaction history.
   * @param {(String|Number)?} acct
   * @returns {Promise} - Returns {@link TX}[].
   */

  async getHistory(acct) {
    const account = await this.ensureIndex(acct);
    return this.txdb.getHistory(account);
  }

  /**
   * Get all available coins.
   * @param {(String|Number)?} account
   * @returns {Promise<Array<Coin>>} - Returns {@link Coin}[].
   */

  async getCoins(acct) {
    const account = await this.ensureIndex(acct);
    return this.txdb.getCoins(account);
  }

  /**
   * Get all available credits.
   * @param {(String|Number)?} account
   * @returns {Promise} - Returns {@link Credit}[].
   */

  async getCredits(acct) {
    const account = await this.ensureIndex(acct);
    return this.txdb.getCredits(account);
  }

  /**
   * Get "smart" coins.
   * @param {(String|Number)?} account
   * @returns {Promise} - Returns {@link Coin}[].
   */

  async getSmartCoins(acct) {
    const credits = await this.getCredits(acct);
    const coins = [];

    for (const credit of credits) {
      const coin = credit.coin;

      if (credit.spent)
        continue;

      if (this.txdb.isLocked(coin))
        continue;

      // Always used confirmed coins.
      if (coin.height !== -1) {
        coins.push(coin);
        continue;
      }

      // Use unconfirmed only if they were
      // created as a result of one of our
      // _own_ transactions. i.e. they're
      // not low-fee and not in danger of
      // being double-spent by a bad actor.
      if (!credit.own)
        continue;

      coins.push(coin);
    }

    return coins;
  }

  /**
   * Get all pending/unconfirmed transactions.
   * @param {(String|Number)?} acct
   * @returns {Promise} - Returns {@link TX}[].
   */

  async getPending(acct) {
    const account = await this.ensureIndex(acct);
    return this.txdb.getPending(account);
  }

  /**
   * Get wallet balance.
   * @param {(String|Number)?} acct
   * @returns {Promise} - Returns {@link Balance}.
   */

  async getBalance(acct) {
    const account = await this.ensureIndex(acct);
    return this.txdb.getBalance(account);
  }

  /**
   * Get a range of transactions between two timestamps.
   * @param {(String|Number)?} acct
   * @param {Object} options
   * @param {Number} options.start
   * @param {Number} options.end
   * @returns {Promise} - Returns {@link TX}[].
   */

  async getRange(acct, options) {
    const account = await this.ensureIndex(acct);
    return this.txdb.getRange(account, options);
  }

  /**
   * Get the last N transactions.
   * @param {(String|Number)?} acct
   * @param {Number} limit
   * @returns {Promise} - Returns {@link TX}[].
   */

  async getLast(acct, limit) {
    const account = await this.ensureIndex(acct);
    return this.txdb.getLast(account, limit);
  }

  /**
   * Get account key.
   * @param {Number} [acct=0]
   * @returns {HDPublicKey}
   */

  async accountKey(acct = 0) {
    const account = await this.getAccount(acct);
    if (!account)
      throw new Error('Account not found.');
    return account.accountKey;
  }

  /**
   * Resave already-generated keys that should have already be saved.
   * @param {Number} [acct=0]
   * @param {Number} receiveDepth
   * @param {Number} changeDepth
   * @returns {Promise}
   */

  async resyncDepth(acct = 0, receiveDepth, changeDepth) {
    const account = await this.getAccount(acct);
    if (!account)
      throw new Error('Account not found.');

    const b = this.db.batch();
    await account.resyncDepth(b, receiveDepth, changeDepth);
    await b.write();
  }

  /**
   * Get current receive depth.
   * @param {Number} [acct=0]
   * @returns {Number}
   */

  async receiveDepth(acct = 0) {
    const account = await this.getAccount(acct);
    if (!account)
      throw new Error('Account not found.');
    return account.receiveDepth;
  }

  /**
   * Get current change depth.
   * @param {Number} [acct=0]
   * @returns {Number}
   */

  async changeDepth(acct = 0) {
    const account = await this.getAccount(acct);
    if (!account)
      throw new Error('Account not found.');
    return account.changeDepth;
  }

  /**
   * Get current receive address.
   * @param {Number} [acct=0]
   * @returns {Address}
   */

  async receiveAddress(acct = 0) {
    const account = await this.getAccount(acct);
    if (!account)
      throw new Error('Account not found.');
    return account.receiveAddress();
  }

  /**
   * Get current change address.
   * @param {Number} [acct=0]
   * @returns {Address}
   */

  async changeAddress(acct = 0) {
    const account = await this.getAccount(acct);
    if (!account)
      throw new Error('Account not found.');
    return account.changeAddress();
  }

  /**
   * Get current receive key.
   * @param {Number} [acct=0]
   * @returns {WalletKey}
   */

  async receiveKey(acct = 0) {
    const account = await this.getAccount(acct);
    if (!account)
      throw new Error('Account not found.');
    return account.receiveKey();
  }

  /**
   * Get current change key.
   * @param {Number} [acct=0]
   * @returns {WalletKey}
   */

  async changeKey(acct = 0) {
    const account = await this.getAccount(acct);
    if (!account)
      throw new Error('Account not found.');
    return account.changeKey();
  }

  /**
   * Convert the wallet to a more inspection-friendly object.
   * @returns {Object}
   */

  format() {
    return {
      wid: this.wid,
      id: this.id,
      network: this.network.type,
      accountDepth: this.accountDepth,
      token: this.token.toString('hex'),
      tokenDepth: this.tokenDepth,
      master: this.master
    };
  }

  /**
   * Convert the wallet to a more inspection-friendly object.
   * @returns {Object}
   */

  inspect() {
    return this.format();
  }

  /**
   * Convert the wallet to an object suitable for
   * serialization.
   * @param {Boolean?} unsafe - Whether to include
   * the master key in the JSON.
   * @returns {Object}
   */

  getJSON(unsafe, balance) {
    return {
      network: this.network.type,
      wid: this.wid,
      id: this.id,
      watchOnly: this.watchOnly,
      accountDepth: this.accountDepth,
      token: this.token.toString('hex'),
      tokenDepth: this.tokenDepth,
      master: this.master.getJSON(this.network, unsafe),
      balance: balance ? balance.toJSON(true) : null
    };
  }

  /**
   * Convert the wallet to an object suitable for
   * serialization.
   * @param {Boolean?} unsafe - Whether to include
   * the master key in the JSON.
   * @returns {Object}
   */

  toJSON() {
    return this.getJSON();
  }

  /**
   * Calculate serialization size.
   * @returns {Number}
   */

  getSize() {
    let size = 0;
    size += 41;
    size += this.master.getSize();
    return size;
  }

  /**
   * Serialize the wallet.
   * @returns {Buffer}
   */

  encode() {
    const size = this.getSize();
    const bw = bio.write(size);

    let flags = 0;

    if (this.watchOnly)
      flags |= 1;

    bw.writeU8(flags);
    bw.writeU32(this.accountDepth);
    bw.writeBytes(this.token);
    bw.writeU32(this.tokenDepth);
    this.master.write(bw);

    return bw.render();
  }

  /**
   * Inject properties from serialized data.
   * @private
   * @param {Buffer} data
   */

  decode(data) {
    const br = bio.read(data);

    const flags = br.readU8();

    this.watchOnly = (flags & 1) !== 0;
    this.accountDepth = br.readU32();
    this.token = br.readBytes(32);
    this.tokenDepth = br.readU32();
    this.master.read(br);

    return this;
  }

  /**
   * Instantiate a wallet from serialized data.
   * @param {Buffer} data
   * @returns {Wallet}
   */

  static decode(wdb, data) {
    return new this(wdb).decode(data);
  }

  /**
   * Test an object to see if it is a Wallet.
   * @param {Object} obj
   * @returns {Boolean}
   */

  static isWallet(obj) {
    return obj instanceof Wallet;
  }

  /**
   * Clear a cache.
   * @param {String} cacheName
   * @param {String | undefined} cacheKey
   */

   clearCache(cacheName, cacheKey) {
      let cache;
      if(cacheName === 'bid') {
        cache = this.sendBidResults;
      } else if (cacheName === 'update') {
        cache = this.sendUpdateResults;
      } else {
        throw new Error(`invalid cache name: ${cacheName}`);
      }

      if (cacheKey === null || cacheKey === undefined || cacheKey === '') {
        cache.reset();
      } else {
        cache.remove(cacheKey);
      }
   }
}

/*
 * Expose
 */

module.exports = Wallet;<|MERGE_RESOLUTION|>--- conflicted
+++ resolved
@@ -1951,11 +1951,7 @@
       throw new Error(`Bid exceeds lockup value: "${name}".`);
 
     const addr = consecutiveCall ? await this.receiveAddress(acct)
-<<<<<<< HEAD
       : (await this.createReceive(acct)).getAddress();
-=======
-      : (await this.createReceive()).getAddress();
->>>>>>> 32906c87
 
     const blind = await this.generateBlind(nameHash, addr, value);
 
