/*!
 * account.js - account object for hsd
 * Copyright (c) 2017-2018, Christopher Jeffrey (MIT License).
 * https://github.com/handshake-org/hsd
 */

'use strict';

const assert = require('bsert');
const bio = require('bufio');
const binary = require('../utils/binary');
const Path = require('./path');
const common = require('./common');
const Script = require('../script/script');
const WalletKey = require('./walletkey');
const {HDPublicKey} = require('../hd/hd');

/**
 * Account
 * Represents a BIP44 Account belonging to a {@link Wallet}.
 * Note that this object does not enforce locks. Any method
 * that does a write is internal API only and will lead
 * to race conditions if used elsewhere.
 * @alias module:wallet.Account
 */

class Account extends bio.Struct {
  /**
   * Create an account.
   * @constructor
   * @param {Object} options
   */

  constructor(wdb, options) {
    super();

    assert(wdb, 'Database is required.');

    this.wdb = wdb;
    this.network = wdb.network;

    this.wid = 0;
    this.id = null;
    this.accountIndex = 0;
    this.name = null;
    this.initialized = false;
    this.watchOnly = false;
    this.type = Account.types.PUBKEYHASH;
    this.m = 1;
    this.n = 1;
    this.receiveDepth = 0;
    this.changeDepth = 0;
<<<<<<< HEAD
    this.lookahead = 1000;
=======
    this.lookahead = 200;
>>>>>>> d304ff4c
    this.accountKey = null;
    this.keys = [];

    if (options)
      this.fromOptions(options);
  }

  /**
   * Inject properties from options object.
   * @private
   * @param {Object} options
   */

  fromOptions(options) {
    assert(options, 'Options are required.');
    assert((options.wid >>> 0) === options.wid);
    assert(common.isName(options.id), 'Bad Wallet ID.');
    assert(HDPublicKey.isHDPublicKey(options.accountKey),
      'Account key is required.');
    assert((options.accountIndex >>> 0) === options.accountIndex,
      'Account index is required.');

    this.wid = options.wid;
    this.id = options.id;

    if (options.accountIndex != null) {
      assert((options.accountIndex >>> 0) === options.accountIndex);
      this.accountIndex = options.accountIndex;
    }

    if (options.name != null) {
      assert(common.isName(options.name), 'Bad account name.');
      this.name = options.name;
    }

    if (options.initialized != null) {
      assert(typeof options.initialized === 'boolean');
      this.initialized = options.initialized;
    }

    if (options.watchOnly != null) {
      assert(typeof options.watchOnly === 'boolean');
      this.watchOnly = options.watchOnly;
    }

    if (options.type != null) {
      if (typeof options.type === 'string') {
        this.type = Account.types[options.type.toUpperCase()];
        assert(this.type != null);
      } else {
        assert(typeof options.type === 'number');
        this.type = options.type;
        assert(Account.typesByVal[this.type]);
      }
    }

    if (options.m != null) {
      assert((options.m & 0xff) === options.m);
      this.m = options.m;
    }

    if (options.n != null) {
      assert((options.n & 0xff) === options.n);
      this.n = options.n;
    }

    if (options.receiveDepth != null) {
      assert((options.receiveDepth >>> 0) === options.receiveDepth);
      this.receiveDepth = options.receiveDepth;
    }

    if (options.changeDepth != null) {
      assert((options.changeDepth >>> 0) === options.changeDepth);
      this.changeDepth = options.changeDepth;
    }

    if (options.lookahead != null) {
      assert((options.lookahead >>> 0) === options.lookahead);
      assert(options.lookahead >= 0);
      assert(options.lookahead <= Account.MAX_LOOKAHEAD);
      this.lookahead = options.lookahead;
    }

    this.accountKey = options.accountKey;

    if (this.n > 1)
      this.type = Account.types.MULTISIG;

    if (!this.name)
      this.name = this.accountIndex.toString(10);

    if (this.m < 1 || this.m > this.n)
      throw new Error('m ranges between 1 and n');

    if (options.keys) {
      assert(Array.isArray(options.keys));
      for (const key of options.keys)
        this.pushKey(key);
    }

    return this;
  }

  /**
   * Inject properties from options object.
   * @private
   * @param {Object} options
   */

  static fromOptions(wdb, options) {
    return new this(wdb).fromOptions(options);
  }

  /**
   * Attempt to intialize the account (generating
   * the first addresses along with the lookahead
   * addresses). Called automatically from the
   * walletdb.
   * @returns {Promise}
   */

  async init(b) {
    // Waiting for more keys.
    if (this.keys.length !== this.n - 1) {
      assert(!this.initialized);
      this.save(b);
      return;
    }

    assert(this.receiveDepth === 0);
    assert(this.changeDepth === 0);

    this.initialized = true;

    await this.initDepth(b);
  }

  /**
   * Add a public account key to the account (multisig).
   * Does not update the database.
   * @param {HDPublicKey} key - Account (bip44)
   * key (can be in base58 form).
   * @throws Error on non-hdkey/non-accountkey.
   */

  pushKey(key) {
    if (typeof key === 'string')
      key = HDPublicKey.fromBase58(key, this.network);

    if (!HDPublicKey.isHDPublicKey(key))
      throw new Error('Must add HD keys to wallet.');

    if (!key.isAccount())
      throw new Error('Must add HD account keys to BIP44 wallet.');

    if (this.type !== Account.types.MULTISIG)
      throw new Error('Cannot add keys to non-multisig wallet.');

    if (key.equals(this.accountKey))
      throw new Error('Cannot add own key.');

    const index = binary.insert(this.keys, key, cmp, true);

    if (index === -1)
      return false;

    if (this.keys.length > this.n - 1) {
      binary.remove(this.keys, key, cmp);
      throw new Error('Cannot add more keys.');
    }

    return true;
  }

  /**
   * Remove a public account key to the account (multisig).
   * Does not update the database.
   * @param {HDPublicKey} key - Account (bip44)
   * key (can be in base58 form).
   * @throws Error on non-hdkey/non-accountkey.
   */

  spliceKey(key) {
    if (typeof key === 'string')
      key = HDPublicKey.fromBase58(key, this.network);

    if (!HDPublicKey.isHDPublicKey(key))
      throw new Error('Must add HD keys to wallet.');

    if (!key.isAccount())
      throw new Error('Must add HD account keys to BIP44 wallet.');

    if (this.type !== Account.types.MULTISIG)
      throw new Error('Cannot remove keys from non-multisig wallet.');

    if (this.keys.length === this.n - 1)
      throw new Error('Cannot remove key.');

    return binary.remove(this.keys, key, cmp);
  }

  /**
   * Add a public account key to the account (multisig).
   * Saves the key in the wallet database.
   * @param {HDPublicKey} key
   * @returns {Promise}
   */

  async addSharedKey(b, key) {
    const result = this.pushKey(key);

    if (await this.hasDuplicate()) {
      this.spliceKey(key);
      throw new Error('Cannot add a key from another account.');
    }

    // Try to initialize again.
    await this.init(b);

    return result;
  }

  /**
   * Ensure accounts are not sharing keys.
   * @private
   * @returns {Promise}
   */

  async hasDuplicate() {
    if (this.keys.length !== this.n - 1)
      return false;

    const ring = this.deriveReceive(0);
    const hash = ring.getScriptHash();

    return this.wdb.hasPath(this.wid, hash);
  }

  /**
   * Remove a public account key from the account (multisig).
   * Remove the key from the wallet database.
   * @param {HDPublicKey} key
   * @returns {Promise}
   */

  removeSharedKey(b, key) {
    const result = this.spliceKey(key);

    if (!result)
      return false;

    this.save(b);

    return true;
  }

  /**
   * Create a new receiving address (increments receiveDepth).
   * @returns {WalletKey}
   */

  createReceive() {
    return this.createKey(0);
  }

  /**
   * Create a new change address (increments receiveDepth).
   * @returns {WalletKey}
   */

  createChange() {
    return this.createKey(1);
  }

  /**
   * Get a specific address (does not increment depth).
   * @param {Number} index
   * @param {Number} branch
   * @returns {WalletKey}
   */

  getSpecificKey(index, branch) {
    switch (branch) {
      case 0:
        return this.deriveReceive(index);
      case 1:
        return this.deriveChange(index);
      default:
        throw new Error(`Bad branch: ${branch}.`);
    }
  }

  /**
   * Create a new address (increments depth).
   * @param {Boolean} change
   * @returns {Promise} - Returns {@link WalletKey}.
   */

  async createKey(b, branch) {
    let key, lookahead;

    switch (branch) {
      case 0:
        key = this.deriveReceive(this.receiveDepth);
        lookahead = this.deriveReceive(this.receiveDepth + this.lookahead);
        await this.saveKey(b, lookahead);
        this.receiveDepth += 1;
        this.receive = key;
        break;
      case 1:
        key = this.deriveChange(this.changeDepth);
        lookahead = this.deriveChange(this.changeDepth + this.lookahead);
        await this.saveKey(b, lookahead);
        this.changeDepth += 1;
        this.change = key;
        break;
      default:
        throw new Error(`Bad branch: ${branch}.`);
    }

    this.save(b);

    return key;
  }

  /**
   * Derive a receiving address at `index`. Do not increment depth.
   * @param {Number} index
   * @returns {WalletKey}
   */

  deriveReceive(index, master) {
    return this.deriveKey(0, index, master);
  }

  /**
   * Derive a change address at `index`. Do not increment depth.
   * @param {Number} index
   * @returns {WalletKey}
   */

  deriveChange(index, master) {
    return this.deriveKey(1, index, master);
  }

  /**
   * Derive an address from `path` object.
   * @param {Path} path
   * @param {MasterKey} master
   * @returns {WalletKey}
   */

  derivePath(path, master) {
    switch (path.keyType) {
      case Path.types.HD: {
        return this.deriveKey(path.branch, path.index, master);
      }
      case Path.types.KEY: {
        assert(this.type === Account.types.PUBKEYHASH);

        let data = path.data;

        if (path.encrypted) {
          data = master.decipher(data, path.hash);
          if (!data)
            return null;
        }

        return WalletKey.fromImport(this, data);
      }
      case Path.types.ADDRESS: {
        return null;
      }
      default: {
        throw new Error('Bad key type.');
      }
    }
  }

  /**
   * Derive an address at `index`. Do not increment depth.
   * @param {Number} branch
   * @param {Number} index
   * @returns {WalletKey}
   */

  deriveKey(branch, index, master) {
    assert(typeof branch === 'number');

    const keys = [];

    let key;
    if (master && master.key && !this.watchOnly) {
      const type = this.network.keyPrefix.coinType;
      key = master.key.deriveAccount(44, type, this.accountIndex);
      key = key.derive(branch).derive(index);
    } else {
      key = this.accountKey.derive(branch).derive(index);
    }

    const ring = WalletKey.fromHD(this, key, branch, index);

    switch (this.type) {
      case Account.types.PUBKEYHASH:
        break;
      case Account.types.MULTISIG:
        keys.push(key.publicKey);

        for (const shared of this.keys) {
          const key = shared.derive(branch).derive(index);
          keys.push(key.publicKey);
        }

        ring.script = Script.fromMultisig(this.m, this.n, keys);

        break;
    }

    return ring;
  }

  /**
   * Save the account to the database. Necessary
   * when address depth and keys change.
   * @returns {Promise}
   */

  save(b) {
    return this.wdb.saveAccount(b, this);
  }

  /**
   * Save addresses to path map.
   * @param {WalletKey[]} rings
   * @returns {Promise}
   */

  saveKey(b, ring) {
    return this.wdb.saveKey(b, this.wid, ring);
  }

  /**
   * Save paths to path map.
   * @param {Path[]} rings
   * @returns {Promise}
   */

  savePath(b, path) {
    return this.wdb.savePath(b, this.wid, path);
  }

  /**
   * Initialize address depths (including lookahead).
   * @returns {Promise}
   */

  async initDepth(b) {
    // Receive Address
    this.receiveDepth = 1;

    for (let i = 0; i <= this.lookahead; i++) {
      const key = this.deriveReceive(i);
      await this.saveKey(b, key);
    }

    // Change Address
    this.changeDepth = 1;

    for (let i = 0; i <= this.lookahead; i++) {
      const key = this.deriveChange(i);
      await this.saveKey(b, key);
    }

    this.save(b);
  }

  /**
   * Allocate new lookahead addresses if necessary.
   * @param {Number} receiveDepth
   * @param {Number} changeDepth
   * @returns {Promise} - Returns {@link WalletKey}.
   */

  async syncDepth(b, receive, change) {
    let derived = false;
    let result = null;

    if (receive > this.receiveDepth) {
      const depth = this.receiveDepth + this.lookahead;

      assert(receive <= depth + 1);

      for (let i = depth; i < receive + this.lookahead; i++) {
        const key = this.deriveReceive(i);
        await this.saveKey(b, key);
        result = key;
      }

      this.receiveDepth = receive;

      derived = true;
    }

    if (change > this.changeDepth) {
      const depth = this.changeDepth + this.lookahead;

      assert(change <= depth + 1);

      for (let i = depth; i < change + this.lookahead; i++) {
        const key = this.deriveChange(i);
        await this.saveKey(b, key);
      }

      this.changeDepth = change;

      derived = true;
    }

    if (derived)
      this.save(b);

    return result;
  }

  /**
   * Allocate new lookahead addresses.
   * @param {Number} lookahead
   * @returns {Promise}
   */

  async setLookahead(b, lookahead) {
    if (lookahead === this.lookahead)
      return;

    if (lookahead < this.lookahead) {
      const diff = this.lookahead - lookahead;

      this.receiveDepth += diff;
      this.changeDepth += diff;

      this.lookahead = lookahead;

      this.save(b);

      return;
    }

    {
      const depth = this.receiveDepth + this.lookahead;
      const target = this.receiveDepth + lookahead;

      for (let i = depth; i < target; i++) {
        const key = this.deriveReceive(i);
        await this.saveKey(b, key);
      }
    }

    {
      const depth = this.changeDepth + this.lookahead;
      const target = this.changeDepth + lookahead;

      for (let i = depth; i < target; i++) {
        const key = this.deriveChange(i);
        await this.saveKey(b, key);
      }
    }

    this.lookahead = lookahead;
    this.save(b);
  }

  /**
   * Get current receive key.
   * @returns {WalletKey}
   */

  receiveKey() {
    if (!this.initialized)
      return null;

    return this.deriveReceive(this.receiveDepth - 1);
  }

  /**
   * Get current change key.
   * @returns {WalletKey}
   */

  changeKey() {
    if (!this.initialized)
      return null;

    return this.deriveChange(this.changeDepth - 1);
  }

  /**
   * Get current receive address.
   * @returns {Address}
   */

  receiveAddress() {
    const key = this.receiveKey();

    if (!key)
      return null;

    return key.getAddress();
  }

  /**
   * Get current change address.
   * @returns {Address}
   */

  changeAddress() {
    const key = this.changeKey();

    if (!key)
      return null;

    return key.getAddress();
  }

  /**
   * Convert the account to a more inspection-friendly object.
   * @returns {Object}
   */

  format() {
    const receive = this.receiveAddress();
    const change = this.changeAddress();

    return {
      id: this.id,
      wid: this.wid,
      name: this.name,
      network: this.network.type,
      initialized: this.initialized,
      watchOnly: this.watchOnly,
      type: Account.typesByVal[this.type].toLowerCase(),
      m: this.m,
      n: this.n,
      accountIndex: this.accountIndex,
      receiveDepth: this.receiveDepth,
      changeDepth: this.changeDepth,
      lookahead: this.lookahead,
      receiveAddress: receive ? receive.toString(this.network) : null,
      changeAddress: change ? change.toString(this.network) : null,
      accountKey: this.accountKey.toBase58(this.network),
      keys: this.keys.map(key => key.toBase58(this.network))
    };
  }

  /**
   * Convert the account to an object suitable for
   * serialization.
   * @returns {Object}
   */

  getJSON(balance) {
    const receive = this.receiveAddress();
    const change = this.changeAddress();

    return {
      name: this.name,
      initialized: this.initialized,
      watchOnly: this.watchOnly,
      type: Account.typesByVal[this.type].toLowerCase(),
      m: this.m,
      n: this.n,
      accountIndex: this.accountIndex,
      receiveDepth: this.receiveDepth,
      changeDepth: this.changeDepth,
      lookahead: this.lookahead,
      receiveAddress: receive ? receive.toString(this.network) : null,
      changeAddress: change ? change.toString(this.network) : null,
      accountKey: this.accountKey.toBase58(this.network),
      keys: this.keys.map(key => key.toBase58(this.network)),
      balance: balance ? balance.toJSON(true) : null
    };
  }

  /**
   * Calculate serialization size.
   * @returns {Number}
   */

  getSize() {
    let size = 0;
    size += 88;
    size += this.keys.length * 74;
    return size;
  }

  /**
   * Serialize the account.
   * @returns {Buffer}
   */

  write(bw) {
    let flags = 0;

    if (this.initialized)
      flags |= 1;

    bw.writeU8(flags);
    bw.writeU8(this.type);
    bw.writeU8(this.m);
    bw.writeU8(this.n);
    bw.writeU32(this.receiveDepth);
    bw.writeU32(this.changeDepth);
    bw.writeU8(this.lookahead);
    writeKey(this.accountKey, bw);
    bw.writeU8(this.keys.length);

    for (const key of this.keys)
      writeKey(key, bw);

    return bw;
  }

  /**
   * Inject properties from serialized data.
   * @private
   * @param {Buffer} data
   * @returns {Object}
   */

  read(br) {
    const flags = br.readU8();

    this.initialized = (flags & 1) !== 0;
    this.type = br.readU8();
    this.m = br.readU8();
    this.n = br.readU8();
    this.receiveDepth = br.readU32();
    this.changeDepth = br.readU32();
    this.lookahead = br.readU8();
    this.accountKey = readKey(br);

    assert(this.type < Account.typesByVal.length);

    const count = br.readU8();

    for (let i = 0; i < count; i++) {
      const key = readKey(br);
      binary.insert(this.keys, key, cmp, true);
    }

    return this;
  }

  /**
   * Decode account.
   * @param {WalletDB} wdb
   * @param {Buffer} data
   * @returns {Account}
   */

  static decode(wdb, data) {
    return new this(wdb).decode(data);
  }

  /**
   * Test an object to see if it is a Account.
   * @param {Object} obj
   * @returns {Boolean}
   */

  static isAccount(obj) {
    return obj instanceof Account;
  }
}

/**
 * Account types.
 * @enum {Number}
 * @default
 */

Account.types = {
  PUBKEYHASH: 0,
  MULTISIG: 1
};

/**
 * Account types by value.
 * @const {Object}
 */

Account.typesByVal = [
  'PUBKEYHASH',
  'MULTISIG'
];

/**
 * Default address lookahead.
 * @const {Number}
 */

<<<<<<< HEAD
Account.MAX_LOOKAHEAD = 1001;
=======
Account.MAX_LOOKAHEAD = 200;
>>>>>>> d304ff4c

/*
 * Helpers
 */

function cmp(a, b) {
  return a.compare(b);
}

function writeKey(key, bw) {
  bw.writeU8(key.depth);
  bw.writeU32BE(key.parentFingerPrint);
  bw.writeU32BE(key.childIndex);
  bw.writeBytes(key.chainCode);
  bw.writeBytes(key.publicKey);
}

function readKey(br) {
  const key = new HDPublicKey();
  key.depth = br.readU8();
  key.parentFingerPrint = br.readU32BE();
  key.childIndex = br.readU32BE();
  key.chainCode = br.readBytes(32);
  key.publicKey = br.readBytes(33);
  return key;
}

/*
 * Expose
 */

module.exports = Account;<|MERGE_RESOLUTION|>--- conflicted
+++ resolved
@@ -50,11 +50,7 @@
     this.n = 1;
     this.receiveDepth = 0;
     this.changeDepth = 0;
-<<<<<<< HEAD
-    this.lookahead = 1000;
-=======
     this.lookahead = 200;
->>>>>>> d304ff4c
     this.accountKey = null;
     this.keys = [];
 
@@ -855,11 +851,7 @@
  * @const {Number}
  */
 
-<<<<<<< HEAD
-Account.MAX_LOOKAHEAD = 1001;
-=======
-Account.MAX_LOOKAHEAD = 200;
->>>>>>> d304ff4c
+Account.MAX_LOOKAHEAD = 201;
 
 /*
  * Helpers
