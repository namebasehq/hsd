/*!
 * http.js - wallet http server for hsd
 * Copyright (c) 2017-2019, Christopher Jeffrey (MIT License).
 * Copyright (c) 2019, Mark Tyneway (MIT License).
 * https://github.com/handshake-org/hsd
 */

'use strict';

const assert = require('bsert');
const path = require('path');
const {Server} = require('bweb');
const Validator = require('bval');
const base58 = require('bcrypto/lib/encoding/base58');
const MTX = require('../primitives/mtx');
const Outpoint = require('../primitives/outpoint');
const sha256 = require('bcrypto/lib/sha256');
const rules = require('../covenants/rules');
const random = require('bcrypto/lib/random');
const Covenant = require('../primitives/covenant');
const {safeEqual} = require('bcrypto/lib/safe');
const Network = require('../protocol/network');
const Address = require('../primitives/address');
const KeyRing = require('../primitives/keyring');
const Mnemonic = require('../hd/mnemonic');
const HDPrivateKey = require('../hd/private');
const HDPublicKey = require('../hd/public');
const {Resource} = require('../dns/resource');
const common = require('./common');
// eslint-disable-next-line no-unused-vars
const Wallet = require('./wallet');
const util = require('../utils/util');

/**
 * @typedef {import('../protocol/network')} Network
 * @typedef {import('./walletdb')} WalletDB
 * @typedef {import('./rpc') RPC}
 */

/**
 * HTTP
 * @alias module:wallet.HTTP
 */

class HTTP extends Server {
  /**
   * Create an http server.
   * @constructor
   * @param {Object} options
   */

  constructor(options) {
    super(new HTTPOptions(options));

    /** @type {Network} */
    this.network = this.options.network;
    this.logger = this.options.logger.context('wallet-http');
    /** @type {WalletDB} */
    this.wdb = this.options.node.wdb;
    /** @type {RPC} */
    this.rpc = this.options.node.rpc;

    this.init();
  }

  /**
   * Initialize http server.
   * @private
   */

  init() {
    this.on('request', (req, res) => {
      if (req.method === 'POST' && req.pathname === '/')
        return;

      this.logger.debug('Request for method=%s path=%s (%s).',
        req.method, req.pathname, req.socket.remoteAddress);
    });

    this.on('listening', (address) => {
      this.logger.info('Wallet HTTP server listening on %s (port=%d).',
        address.address, address.port);
    });

    this.initRouter();
    this.initSockets();
  }

  /**
   * Initialize routes.
   * @private
   */

  initRouter() {
    if (this.options.cors)
      this.use(this.cors());

    if (!this.options.noAuth) {
      this.use(this.basicAuth({
        hash: sha256.digest,
        password: this.options.apiKey,
        realm: 'wallet'
      }));
    }

    this.use(this.bodyParser({
      type: 'json'
    }));

    this.use(async (req, res) => {
      if (!this.options.walletAuth) {
        req.admin = true;
        return;
      }

      const valid = Validator.fromRequest(req);
      const token = valid.buf('token');

      if (token && safeEqual(token, this.options.adminToken)) {
        req.admin = true;
        return;
      }

      if (req.method === 'POST' && req.path.length === 0) {
        res.json(403);
        return;
      }
    });

    this.use(this.jsonRPC());
    this.use(this.router());

    this.error((err, req, res) => {
      const code = err.statusCode || 500;
      res.json(code, {
        error: {
          type: err.type,
          code: err.code,
          message: err.message
        }
      });
    });

    this.hook(async (req, res) => {
      if (req.path.length < 2)
        return;

      if (req.path[0] !== 'wallet')
        return;

      if (req.method === 'PUT' && req.path.length === 2)
        return;

      const valid = Validator.fromRequest(req);
      const id = valid.str('id');
      const token = valid.buf('token');

      if (!id) {
        res.json(403);
        return;
      }

      if (req.admin || !this.options.walletAuth) {
        const wallet = await this.wdb.get(id);

        if (!wallet) {
          res.json(404);
          return;
        }

        req.wallet = wallet;

        return;
      }

      if (!token) {
        res.json(403);
        return;
      }

      let wallet;
      try {
        wallet = await this.wdb.auth(id, token);
      } catch (err) {
        this.logger.info('Auth failure for %s: %s.', id, err.message);
        res.json(403);
        return;
      }

      if (!wallet) {
        res.json(404);
        return;
      }

      req.wallet = wallet;

      this.logger.info('Successful auth for %s.', id);
    });

    // Rescan
    this.post('/rescan', async (req, res) => {
      if (!req.admin) {
        res.json(403);
        return;
      }

      const valid = Validator.fromRequest(req);
      const height = valid.u32('height');

      res.json(200, { success: true });

      await this.wdb.rescan(height);
    });

    // Deep Rescan
    // this.post('/deeprescan', async (req, res) => {
    // Deep Clean
    this.post('/deepclean', async (req, res) => {
      if (!req.admin) {
        res.json(403);
        return;
      }

      const valid = Validator.fromRequest(req);
      const disclaimer = valid.bool('I_HAVE_BACKED_UP_MY_WALLET', false);

      enforce(
        disclaimer,
        // 'Deep rescan requires I_HAVE_BACKED_UP_MY_WALLET=true'
        'Deep Clean requires I_HAVE_BACKED_UP_MY_WALLET=true'
      );

      res.json(200, { success: true });

      // await this.wdb.deepRescan();
      await this.wdb.deepClean();
    });

    // Resend
    this.post('/resend', async (req, res) => {
      if (!req.admin) {
        res.json(403);
        return;
      }

      await this.wdb.resend();

      res.json(200, { success: true });
    });

    // Backup WalletDB
    this.post('/backup', async (req, res) => {
      if (!req.admin) {
        res.json(403);
        return;
      }

      const valid = Validator.fromRequest(req);
      const path = valid.str('path');

      enforce(path, 'Path is required.');

      await this.wdb.backup(path);

      res.json(200, { success: true });
    });

    // Clear cache
    this.del('/cache/:cacheName', (req, res) => {
      const cacheName = req.params.cacheName;
      try {
        for (const wallet of this.wdb.wallets.values()) {
          wallet.clearCache(cacheName);
        }
      } catch (err) {
        return res.json(400, {error: err.message});
      }

      return res.json(200, {message: 'ok'});
    });

    // Clear specific cache key
    this.del('/cache/:cacheName/:cacheKey', (req, res) => {
      const cacheName = req.params.cacheName;
      const cacheKey = req.params.cacheKey;

      try {
        for (const wallet of this.wdb.wallets.values()) {
          wallet.clearCache(cacheName, cacheKey);
        }
      } catch (err) {
        return res.json(400, {error: err.message});
      }

      return res.json(200, {message: 'ok'});
    });

    // List wallets
    this.get('/wallet', async (req, res) => {
      if (!req.admin) {
        res.json(403);
        return;
      }

      const wallets = await this.wdb.getWallets();
      res.json(200, wallets);
    });

    // Get wallet
    this.get('/wallet/:id', async (req, res) => {
      const balance = await req.wallet.getBalance();
      res.json(200, req.wallet.getJSON(false, balance));
    });

    // Get wallet master key
    this.get('/wallet/:id/master', (req, res) => {
      if (!req.admin) {
        res.json(403);
        return;
      }

      res.json(200, req.wallet.master.getJSON(this.network, true));
    });

    // Create wallet
    this.put('/wallet/:id', async (req, res) => {
      const valid = Validator.fromRequest(req);

      let master = valid.str('master');
      let mnemonic = valid.str('mnemonic');
      let accountKey = valid.str('accountKey');

      if (master)
        master = HDPrivateKey.fromBase58(master, this.network);

      if (mnemonic)
        mnemonic = Mnemonic.fromPhrase(mnemonic);

      if (accountKey)
        accountKey = HDPublicKey.fromBase58(accountKey, this.network);

      const wallet = await this.wdb.create({
        id: valid.str('id'),
        type: valid.str('type'),
        m: valid.u32('m'),
        n: valid.u32('n'),
        passphrase: valid.str('passphrase'),
        master: master,
        mnemonic: mnemonic,
        accountKey: accountKey,
        watchOnly: valid.bool('watchOnly')
      });

      const balance = await wallet.getBalance();

      res.json(200, wallet.getJSON(false, balance));
    });

    // List accounts
    this.get('/wallet/:id/account', async (req, res) => {
      const accounts = await req.wallet.getAccounts();
      res.json(200, accounts);
    });

    // Get account
    this.get('/wallet/:id/account/:account', async (req, res) => {
      const valid = Validator.fromRequest(req);
      const acct = valid.str('account');
      const account = await req.wallet.getAccount(acct);

      if (!account) {
        res.json(404);
        return;
      }

      const balance = await req.wallet.getBalance(account.accountIndex);

      res.json(200, account.getJSON(balance));
    });

    // Create account
    this.put('/wallet/:id/account/:account', async (req, res) => {
      const valid = Validator.fromRequest(req);
      const passphrase = valid.str('passphrase');

      let accountKey = valid.get('accountKey');

      if (accountKey)
        accountKey = HDPublicKey.fromBase58(accountKey, this.network);

      const options = {
        name: valid.str('account'),
        watchOnly: valid.bool('watchOnly'),
        type: valid.str('type'),
        m: valid.u32('m'),
        n: valid.u32('n'),
        accountKey: accountKey,
        lookahead: valid.u32('lookahead')
      };

      const account = await req.wallet.createAccount(options, passphrase);
      const balance = await req.wallet.getBalance(account.accountIndex);

      res.json(200, account.getJSON(balance));
    });

    // Change passphrase
    this.post('/wallet/:id/passphrase', async (req, res) => {
      const valid = Validator.fromRequest(req);
      const passphrase = valid.str('passphrase');
      const old = valid.str('old');

      enforce(passphrase, 'Passphrase is required.');

      await req.wallet.setPassphrase(passphrase, old);

      res.json(200, { success: true });
    });

    // Unlock wallet
    this.post('/wallet/:id/unlock', async (req, res) => {
      const valid = Validator.fromRequest(req);
      const passphrase = valid.str('passphrase');
      const timeout = valid.u32('timeout');

      enforce(passphrase, 'Passphrase is required.');

      await req.wallet.unlock(passphrase, timeout);

      res.json(200, { success: true });
    });

    // Lock wallet
    this.post('/wallet/:id/lock', async (req, res) => {
      await req.wallet.lock();
      res.json(200, { success: true });
    });

    // Import key
    this.post('/wallet/:id/import', async (req, res) => {
      const valid = Validator.fromRequest(req);
      const acct = valid.str('account');
      const passphrase = valid.str('passphrase');
      const pub = valid.buf('publicKey');
      const priv = valid.str('privateKey');
      const b58 = valid.str('address');

      if (pub) {
        const key = KeyRing.fromPublic(pub);
        await req.wallet.importKey(acct, key);
        res.json(200, { success: true });
        return;
      }

      if (priv) {
        const key = KeyRing.fromSecret(priv, this.network);
        await req.wallet.importKey(acct, key, passphrase);
        res.json(200, { success: true });
        return;
      }

      if (b58) {
        const addr = Address.fromString(b58, this.network);
        await req.wallet.importAddress(acct, addr);
        res.json(200, { success: true });
        return;
      }

      enforce(false, 'Key or address is required.');
    });

    // Generate new token
    this.post('/wallet/:id/retoken', async (req, res) => {
      const valid = Validator.fromRequest(req);
      const passphrase = valid.str('passphrase');
      const token = await req.wallet.retoken(passphrase);

      res.json(200, {
        token: token.toString('hex')
      });
    });

    // Send TX
    this.post('/wallet/:id/send', async (req, res) => {
      const valid = Validator.fromRequest(req);
      const passphrase = valid.str('passphrase');

      const options = TransactionOptions.fromValidator(valid);
      const tx = await req.wallet.send(options, passphrase);

      const details = await req.wallet.getDetails(tx.hash());

      res.json(200, details.getJSON(this.network, this.wdb.height));
    });

    // Create TX
    this.post('/wallet/:id/create', async (req, res) => {
      const valid = Validator.fromRequest(req);
      const passphrase = valid.str('passphrase');
      const sign = valid.bool('sign', true);

      const options = TransactionOptions.fromValidator(valid);
      const tx = await req.wallet.createTX(options);

      if (sign)
        await req.wallet.sign(tx, passphrase);

      res.json(200, tx.getJSON(this.network));
    });

    // Sign TX
    this.post('/wallet/:id/sign', async (req, res) => {
      const valid = Validator.fromRequest(req);
      const passphrase = valid.str('passphrase');
      const raw = valid.buf('tx');

      enforce(raw, 'TX is required.');

      const tx = MTX.decode(raw);
      tx.view = await req.wallet.getCoinView(tx);

      await req.wallet.sign(tx, passphrase);

      res.json(200, tx.getJSON(this.network));
    });

    // Zap Wallet TXs
    this.post('/wallet/:id/zap', async (req, res) => {
      const valid = Validator.fromRequest(req);
      const acct = valid.str('account');
      const age = valid.u32('age');

      enforce(age, 'Age is required.');

      await req.wallet.zap(acct, age);

      res.json(200, { success: true });
    });

    // Abandon Wallet TX
    this.del('/wallet/:id/tx/:hash', async (req, res) => {
      const valid = Validator.fromRequest(req);
      const hash = valid.bhash('hash');

      enforce(hash, 'Hash is required.');

      await req.wallet.abandon(hash);

      res.json(200, { success: true });
    });

    // List blocks
    this.get('/wallet/:id/block', async (req, res) => {
      const heights = await req.wallet.getBlocks();
      res.json(200, heights);
    });

    // Get Block Record
    this.get('/wallet/:id/block/:height', async (req, res) => {
      const valid = Validator.fromRequest(req);
      const height = valid.u32('height');

      enforce(height != null, 'Height is required.');

      const block = await req.wallet.getBlock(height);

      if (!block) {
        res.json(404);
        return;
      }

      res.json(200, block.toJSON());
    });

    // Add key
    this.put('/wallet/:id/shared-key', async (req, res) => {
      const valid = Validator.fromRequest(req);
      const acct = valid.str('account');
      const b58 = valid.str('accountKey');

      enforce(b58, 'Key is required.');

      const key = HDPublicKey.fromBase58(b58, this.network);
      const added = await req.wallet.addSharedKey(acct, key);

      res.json(200, {
        success: true,
        addedKey: added
      });
    });

    // Remove key
    this.del('/wallet/:id/shared-key', async (req, res) => {
      const valid = Validator.fromRequest(req);
      const acct = valid.str('account');
      const b58 = valid.str('accountKey');

      enforce(b58, 'Key is required.');

      const key = HDPublicKey.fromBase58(b58, this.network);
      const removed = await req.wallet.removeSharedKey(acct, key);

      res.json(200, {
        success: true,
        removedKey: removed
      });
    });

    // Get key by address
    this.get('/wallet/:id/key/:address', async (req, res) => {
      const valid = Validator.fromRequest(req);
      const b58 = valid.str('address');

      enforce(b58, 'Address is required.');

      const addr = Address.fromString(b58, this.network);
      const key = await req.wallet.getKey(addr);

      if (!key) {
        res.json(404);
        return;
      }

      res.json(200, key.getJSON(this.network));
    });

    // Get private key
    this.get('/wallet/:id/wif/:address', async (req, res) => {
      const valid = Validator.fromRequest(req);
      const b58 = valid.str('address');
      const passphrase = valid.str('passphrase');

      enforce(b58, 'Address is required.');

      const addr = Address.fromString(b58, this.network);
      const key = await req.wallet.getPrivateKey(addr, passphrase);

      if (!key) {
        res.json(404);
        return;
      }

      res.json(200, { privateKey: key.toSecret(this.network) });
    });

    // Get address
    this.get('/wallet/:id/address', async (req, res) => {
      const valid = Validator.fromRequest(req);
      const acct = valid.str('account');
      const index = valid.u32('index');
      const addr = await req.wallet.getReceive(acct, index);

      res.json(200, addr.getJSON(this.network));
    });

    // Get change address
    this.get('/wallet/:id/change', async (req, res) => {
      const valid = Validator.fromRequest(req);
      const acct = valid.str('account');
      const index = valid.u32('index');
      const addr = await req.wallet.getChange(acct, index);

      res.json(200, addr.getJSON(this.network));
    });

    // Create address
    this.post('/wallet/:id/address', async (req, res) => {
      const valid = Validator.fromRequest(req);
      const acct = valid.str('account');
      const addr = await req.wallet.createReceive(acct);

      res.json(200, addr.getJSON(this.network));
    });

    // Create change address
    this.post('/wallet/:id/change', async (req, res) => {
      const valid = Validator.fromRequest(req);
      const acct = valid.str('account');
      const addr = await req.wallet.createChange(acct);

      res.json(200, addr.getJSON(this.network));
    });

    // Wallet Balance
    this.get('/wallet/:id/balance', async (req, res) => {
      const valid = Validator.fromRequest(req);
      const acct = valid.str('account');
      const balance = await req.wallet.getBalance(acct);

      if (!balance) {
        res.json(404);
        return;
      }

      res.json(200, balance.toJSON());
    });

    // Wallet UTXOs
    this.get('/wallet/:id/coin', async (req, res) => {
      const valid = Validator.fromRequest(req);
      const acct = valid.str('account');
      const coins = await req.wallet.getCoins(acct);
      const result = [];

      common.sortCoins(coins);

      for (const coin of coins)
        result.push(coin.getJSON(this.network));

      res.json(200, result);
    });

    // Wallet UTXO summary statistics
    // Counts the total HNS within each range of output values for all UTXOs
    this.get('/wallet/:id/coin-distribution', async (req, res) => {
      const valid = Validator.fromRequest(req);
      const acct = valid.str('account');
      const bucketExponent = valid.float('bucketExponent');
      enforce(bucketExponent != null, 'Bucket exponent is required.');

      const coins = await req.wallet.getCoins(acct);
      const coinsByValue = coins.sort((a, b) => a.value - b.value);

      const buckets = [makeDistributionBucket(0, 100000)];
      for (const coin of coinsByValue) {
        // First, figure out which bucket this coin belongs in
        let currentMax = buckets[buckets.length - 1].maxValue;
        while (coin.value >= currentMax) {
          const nextMax = Math.floor(currentMax * bucketExponent);
          const nextBucket = makeDistributionBucket(currentMax, nextMax);
          buckets.push(nextBucket);
          currentMax = nextMax;
        }
        const currentBucket = buckets[buckets.length - 1];

        // Next, add this coin's details to this bucket's statistics
        const covenantType = rules.typesByVal[coin.covenant.type];
        // eslint-disable-next-line no-prototype-builtins
        if (!currentBucket.counts.hasOwnProperty(covenantType)) {
          currentBucket.counts[covenantType] = 0;
          if (isLockedCovenant(coin.covenant)) {
            currentBucket.lockedCounts[covenantType] = 0;
          }
        }
        currentBucket.totalValue += coin.value;
        currentBucket.counts[covenantType] += 1;

        if (isLockedCovenant(coin.covenant)) {
          currentBucket.totalLockedValue += coin.value;
          currentBucket.lockedCounts[covenantType] += 1;
        }
      }

      const keyedBucket = {};
      keyedBucket[`${req.wallet.id}/${acct}`] = buckets;
      res.json(200, { distributions: keyedBucket });
    });

    // Locked coins
    this.get('/wallet/:id/locked', async (req, res) => {
      const locked = req.wallet.getLocked();
      const result = [];

      for (const outpoint of locked)
        result.push(outpoint.toJSON());

      res.json(200, result);
    });

    // Lock coin
    this.put('/wallet/:id/locked/:hash/:index', async (req, res) => {
      const valid = Validator.fromRequest(req);
      const hash = valid.bhash('hash');
      const index = valid.u32('index');

      enforce(hash, 'Hash is required.');
      enforce(index != null, 'Index is required.');

      const outpoint = new Outpoint(hash, index);

      req.wallet.lockCoin(outpoint);

      res.json(200, { success: true });
    });

    // Unlock coin
    this.del('/wallet/:id/locked/:hash/:index', async (req, res) => {
      const valid = Validator.fromRequest(req);
      const hash = valid.bhash('hash');
      const index = valid.u32('index');

      enforce(hash, 'Hash is required.');
      enforce(index != null, 'Index is required.');

      const outpoint = new Outpoint(hash, index);

      req.wallet.unlockCoin(outpoint);

      res.json(200, { success: true });
    });

    // Wallet Coin
    this.get('/wallet/:id/coin/:hash/:index', async (req, res) => {
      const valid = Validator.fromRequest(req);
      const hash = valid.bhash('hash');
      const index = valid.u32('index');

      enforce(hash, 'Hash is required.');
      enforce(index != null, 'Index is required.');

      const coin = await req.wallet.getCoin(hash, index);

      if (!coin) {
        res.json(404);
        return;
      }

      res.json(200, coin.getJSON(this.network));
    });

    // Wallet TXs
    this.get('/wallet/:id/tx/history', async (req, res) => {
      const valid = Validator.fromRequest(req);
      const acct = valid.str('account');
      const txs = await req.wallet.getHistory(acct);

      common.sortTX(txs);

      const details = await req.wallet.toDetails(txs);

      const result = [];

      for (const item of details)
        result.push(item.getJSON(this.network, this.wdb.height));

      res.json(200, result);
    });

    // Wallet Pending TXs
    this.get('/wallet/:id/tx/unconfirmed', async (req, res) => {
      const valid = Validator.fromRequest(req);
      const acct = valid.str('account');
      const txs = await req.wallet.getPending(acct);

      common.sortTX(txs);

      const details = await req.wallet.toDetails(txs);
      const result = [];

      for (const item of details)
        result.push(item.getJSON(this.network, this.wdb.height));

      res.json(200, result);
    });

    // Wallet TXs within time range
    this.get('/wallet/:id/tx/range', async (req, res) => {
      const valid = Validator.fromRequest(req);
      const acct = valid.str('account');

      const options = {
        start: valid.u32('start'),
        end: valid.u32('end'),
        limit: valid.u32('limit'),
        reverse: valid.bool('reverse')
      };

      const txs = await req.wallet.getRange(acct, options);
      const details = await req.wallet.toDetails(txs);
      const result = [];

      for (const item of details)
        result.push(item.getJSON(this.network, this.wdb.height));

      res.json(200, result);
    });

    // Last Wallet TXs
    this.get('/wallet/:id/tx/last', async (req, res) => {
      const valid = Validator.fromRequest(req);
      const acct = valid.str('account');
      const limit = valid.u32('limit');
      const txs = await req.wallet.getLast(acct, limit);
      const details = await req.wallet.toDetails(txs);
      const result = [];

      for (const item of details)
        result.push(item.getJSON(this.network, this.wdb.height));

      res.json(200, result);
    });

    // Wallet TX
    this.get('/wallet/:id/tx/:hash', async (req, res) => {
      const valid = Validator.fromRequest(req);
      const hash = valid.bhash('hash');

      enforce(hash, 'Hash is required.');

      const tx = await req.wallet.getTX(hash);

      if (!tx) {
        res.json(404);
        return;
      }

      const details = await req.wallet.toDetails(tx);

      res.json(200, details.getJSON(this.network, this.wdb.height));
    });

    // Resend
    this.post('/wallet/:id/resend', async (req, res) => {
      await req.wallet.resend();
      res.json(200, { success: true });
    });

    // Wallet Name States
    this.get('/wallet/:id/name', async (req, res) => {
      const height = this.wdb.height;
      const network = this.network;

      const names = await req.wallet.getNames();
      const items = [];

      for (const ns of names)
        items.push(ns.getJSON(height, network));

      res.json(200, items);
    });

    // Wallet Name State
    this.get('/wallet/:id/name/:name', async (req, res) => {
      const valid = Validator.fromRequest(req);
      const name = valid.str('name');

      assert(name, 'Must pass name.');
      assert(rules.verifyName(name), 'Must pass valid name.');

      const height = this.wdb.height;
      const network = this.network;
      const ns = await req.wallet.getNameStateByName(name);

      if (!ns)
        return res.json(404);

      return res.json(200, ns.getJSON(height, network));
    });

    // Wallet Name State
    this.get('/wallet/:id/owns-name/:name', async (req, res) => {
      const valid = Validator.fromRequest(req);
      const name = valid.str('name');

      assert(name, 'Must pass name.');
      assert(rules.verifyName(name), 'Must pass valid name.');

      const height = this.wdb.height;
      const network = this.network;
      /** @type {Wallet} */
      const wallet = req.wallet;
      const notFound = () => res.json(
        404,
        {message: `${name} not found in wallet ${wallet.id}`}
      );

      const ns = await wallet.getNameStateByName(name);
      if (!ns)
        return notFound();

      const tx = await wallet.getTX(ns.owner.hash);
      if (!tx)
        return notFound();

      const details = await wallet.toDetails(tx);
      const ownerOutput = details.outputs[ns.owner.index];

      if(await wallet.hasAddress(ownerOutput.address)) {
        return res.json(200, ns.getJSON(height, network));
      }

      return notFound();
    });

    // Wallet Auctions
    this.get('/wallet/:id/auction', async (req, res) => {
      const height = this.wdb.height;
      const network = this.network;

      const names = await req.wallet.getNames();
      const items = [];

      for (const ns of names) {
        const bids = await req.wallet.getBidsByName(ns.name);
        const reveals = await req.wallet.getRevealsByName(ns.name);
        const info = ns.getJSON(height, network);

        info.bids = [];
        info.reveals = [];

        for (const bid of bids)
          info.bids.push(bid.toJSON());

        for (const reveal of reveals)
          info.reveals.push(reveal.toJSON());

        items.push(info);
      }

      return res.json(200, items);
    });

    // Wallet Auction
    this.get('/wallet/:id/auction/:name', async (req, res) => {
      const valid = Validator.fromRequest(req);
      const name = valid.str('name');

      assert(name, 'Must pass name.');
      assert(rules.verifyName(name), 'Must pass valid name.');

      const height = this.wdb.height;
      const network = this.network;

      const ns = await req.wallet.getNameStateByName(name);

      if (!ns)
        return res.json(404);

      const bids = await req.wallet.getBidsByName(name);
      const reveals = await req.wallet.getRevealsByName(name);

      const info = ns.getJSON(height, network);
      info.bids = [];
      info.reveals = [];

      for (const bid of bids)
        info.bids.push(bid.toJSON());

      for (const reveal of reveals)
        info.reveals.push(reveal.toJSON());

      return res.json(200, info);
    });

    // All Wallet Bids
    this.get('/wallet/:id/bid', async (req, res) => {
      const valid = Validator.fromRequest(req);
      const own = valid.bool('own', false);

      const bids = await req.wallet.getBidsByName();
      const items = [];

      for (const bid of bids) {
        if (!own || bid.own)
          items.push(bid.toJSON());
      }

      res.json(200, items);
    });

    // Wallet Bids by Name
    this.get('/wallet/:id/bid/:name', async (req, res) => {
      const valid = Validator.fromRequest(req);
      const name = valid.str('name');
      let own = valid.bool('own', false);

      if (name)
        assert(rules.verifyName(name), 'Must pass valid name.');

      if (!name)
        own = true;

      const bids = await req.wallet.getBidsByName(name);
      const items = [];

      for (const bid of bids) {
        if (!own || bid.own)
          items.push(bid.toJSON());
      }

      res.json(200, items);
    });

    // All Wallet Reveals
    this.get('/wallet/:id/reveal', async (req, res) => {
      const valid = Validator.fromRequest(req);
      const own = valid.bool('own', false);

      const reveals = await req.wallet.getRevealsByName();
      const items = [];

      for (const brv of reveals) {
        if (!own || brv.own)
          items.push(brv.toJSON());
      }

      res.json(200, items);
    });

    // Wallet Reveals by Name
    this.get('/wallet/:id/reveal/:name', async (req, res) => {
      const valid = Validator.fromRequest(req);
      const name = valid.str('name');
      let own = valid.bool('own', false);

      if (name)
        assert(rules.verifyName(name), 'Must pass valid name.');

      if (!name)
        own = true;

      const reveals = await req.wallet.getRevealsByName(name);
      const items = [];

      for (const brv of reveals) {
        if (!own || brv.own)
          items.push(brv.toJSON());
      }

      res.json(200, items);
    });

    // Name Resource
    this.get('/wallet/:id/resource/:name', async (req, res) => {
      const valid = Validator.fromRequest(req);
      const name = valid.str('name');

      assert(name, 'Must pass name.');
      assert(rules.verifyName(name), 'Must pass valid name.');

      const ns = await req.wallet.getNameStateByName(name);

      if (!ns || ns.data.length === 0)
        return res.json(404);

      try {
        const resource = Resource.decode(ns.data);
        return res.json(200, resource.toJSON());
      } catch (e) {
        return res.json(400);
      }
    });

    // Regenerate Nonce
    this.get('/wallet/:id/nonce/:name', async (req, res) => {
      const valid = Validator.fromRequest(req);
      const name = valid.str('name');
      const addr = valid.str('address');
      const bid = valid.ufixed('bid');

      assert(name, 'Name is required.');
      assert(rules.verifyName(name), 'Valid name is required.');
      assert(addr, 'Address is required.');
      assert(bid != null, 'Bid is required.');

      let address;
      try {
        address = Address.fromString(addr, this.network);
      } catch (e) {
        return req.json(400);
      }

      const nameHash = rules.hashName(name);
      const nonce = await req.wallet.generateNonce(nameHash, address, bid);
      const blind = rules.blind(bid, nonce);

      return res.json(200, {
        address: address.toString(this.network),
        blind: blind.toString('hex'),
        nonce: nonce.toString('hex'),
        bid: bid,
        name: name,
        nameHash: nameHash.toString('hex')
      });
    });

    // Create Open
    this.post('/wallet/:id/open', async (req, res) => {
      const valid = Validator.fromRequest(req);
      const name = valid.str('name');
      const force = valid.bool('force', false);
      const passphrase = valid.str('passphrase');
      const broadcast = valid.bool('broadcast', true);
      const sign = valid.bool('sign', true);
      const idempotencyKey = valid.str('idempotencyKey');

      assert(name, 'Name is required.');
      assert(broadcast ? sign : true, 'Must sign when broadcasting.');

      if (idempotencyKey) {
        assert(
          broadcast && sign,
          'Must sign and broadcast if using idempotency cache'
        );
      }

      const options = TransactionOptions.fromValidator(valid);
      const {result, fromCache} = await req.wallet.withOpenCache(
        idempotencyKey,
        () => {
          return req.wallet.createOpen(name, force, options);
        }
      );
      const mtx = result;
      res.setHeader('From-Cache', fromCache);

      if (broadcast) {
        const tx = await req.wallet.sendMTX(mtx, passphrase);
        return res.json(200, tx.getJSON(this.network));
      }

      if (sign)
        await req.wallet.sign(mtx, passphrase);

      return res.json(200, mtx.getJSON(this.network));
    });

    // Batch Open
    this.post('/wallet/:id/batch/open', async (req, res) => {
      const valid = Validator.fromRequest(req);
      const names = valid.array('names');
      const force = valid.bool('force', false);
      const passphrase = valid.str('passphrase');
      const broadcast = valid.bool('broadcast', true);
      const sign = valid.bool('sign', true);
      const MAX_NAME_ARRAY_LENGTH = 200;

      assert(names && names.length > 0, 'Names are required.');
      assert(names.length <= MAX_NAME_ARRAY_LENGTH,
        `Names array shoud not exceed ${MAX_NAME_ARRAY_LENGTH}`);
      assert(broadcast ? sign : true, 'Must sign when broadcasting.');

      const options = TransactionOptions.fromValidator(valid);
      const {mtx, errors, isAllError} = await req.wallet
                                        .createBatchOpen(names, force, options);

      if (isAllError) // no valid output in mtx
        return res.json(500, {errors: errors});

      if (broadcast) {
        const tx = await req.wallet.sendMTX(mtx, passphrase);
        return res.json(200, {tx: tx.getJSON(this.network), errors: errors});
      }

      if (sign) {
        await req.wallet.sign(mtx, passphrase);
      }

      return res.json(200, {tx: mtx.getJSON(this.network), errors: errors});
    });

    // Create Bid
    this.post('/wallet/:id/bid', async (req, res) => {
      const valid = Validator.fromRequest(req);
      const name = valid.str('name');
      const bid = valid.u64('bid');
      const lockup = valid.u64('lockup');
      const passphrase = valid.str('passphrase');
      const broadcast = valid.bool('broadcast', true);
      const sign = valid.bool('sign', true);
      const idempotencyKey = valid.str('idempotencyKey');

      assert(name, 'Name is required.');
      assert(bid != null, 'Bid is required.');
      assert(lockup != null, 'Lockup is required.');
      assert(broadcast ? sign : true, 'Must sign when broadcasting.');
      if (idempotencyKey) {
        assert(
          broadcast && sign,
          'Must sign and broadcast if using idempotency cache'
        );
      }

      const options = TransactionOptions.fromValidator(valid);

      const {result, fromCache} = await req.wallet.withBidCache(
        idempotencyKey,
        () => {
          return req.wallet.createBid(name, bid, lockup, options);
        }
      );
      const mtx = result;
      res.setHeader('From-Cache', fromCache);

      if (broadcast) {
        const tx = await req.wallet.sendMTX(mtx, passphrase);
        return res.json(200, tx.getJSON(this.network));
      }

      if (sign)
        await req.wallet.sign(mtx, passphrase);

      return res.json(200, mtx.getJSON(this.network));
    });

<<<<<<< HEAD
    // Batch Bid
    this.post('/wallet/:id/batch/bid', async (req, res) => {
      const MAX_BIDS_ARRAY_LENGTH = 200;
      const valid = Validator.fromRequest(req);
      const passphrase = valid.str('passphrase');

      if (!valid.has('bids'))
        throw new Error('Mandatory Bids parameter is missing!');

      let bids = valid.array('bids');
      assert(bids.length > 0 && bids.length <= MAX_BIDS_ARRAY_LENGTH,
        `Bids are required to be non empty and shoud not exceed 
        ${MAX_BIDS_ARRAY_LENGTH}`);

      bids.forEach((element) => {
        const validator = new Validator(element);
        if (!validator.has('name') ||
            !validator.has('bid')  ||
            !validator.has('lockup') ||
            !validator.has('idempotencyKey')) {
          throw new Error('Bids contains a Bid with missing mandatory fields!');
        } else { // check types
          validator.str('name');
          validator.u64('bid');
          validator.u64('lockup');
          validator.str('idempotencyKey');
        }
      });

     // add value property (same as bid) to each bid
     // value property is same with bid property and used internally
      bids = bids.map((element) => {
        element['value'] = element.bid;
        return element;
      });

      const options = TransactionOptions.fromValidator(valid);

      const uniqueBids = [];
      const bidResults = [];

      let errors  = [];

      const bidCache = req.wallet.sendBidResults;

      for (const bid of bids) {
        const bidResultFromCache = bidCache.get(bid.idempotencyKey);
        if (bidResultFromCache)
          bidResults.push(bidResultFromCache);
        else
          uniqueBids.push(bid);
      }

      if (uniqueBids.length > 0) {
        const {mtx, errorMessages} = await req.wallet
          .createBatchBid(uniqueBids, options);

        errors = errorMessages;

        // always broadcast and sign
        const tx = await req.wallet.sendMTX(mtx, passphrase);
        const txJSON = tx.getJSON(this.network);

        const processedBids = util
          .postProcessBatchBids(txJSON.hash, txJSON.outputs, mtx.outputs);

        // update cache
        processedBids.forEach((bid) => {
          const cachedBid = Object.assign({}, bid);
          cachedBid.fromCache = true;
          bidCache.set(bid.idempotency_key, cachedBid);
        });

        processedBids.forEach(bid => bidResults.push(bid));
      }

      return res.json(200,
        {
          processedBids: bidResults,
          errorMessages: errors
        });
=======
    // Create auction-related transactions in advance (bid and reveal for now)
    this.post('/wallet/:id/auction', async (req, res) => {
      const valid = Validator.fromRequest(req);
      const name = valid.str('name');
      const bid = valid.u64('bid');
      const lockup = valid.u64('lockup');
      const passphrase = valid.str('passphrase');
      const sign = valid.bool('sign', true);
      const broadcastBid = valid.bool('broadcastBid');

      assert(name, 'Name is required.');
      assert(bid != null, 'Bid is required.');
      assert(lockup != null, 'Lockup is required.');
      assert(broadcastBid != null, 'broadcastBid is required.');
      assert(broadcastBid ? sign : true, 'Must sign when broadcasting.');

      const options = TransactionOptions.fromValidator(valid);
      const auctionTxs = await req.wallet.createAuctionTxs(
        name,
        bid,
        lockup,
        options
      );

      if (sign) {
        if (broadcastBid) {
          auctionTxs.bid = await req.wallet.sendMTX(auctionTxs.bid, passphrase);
        } else {
          await req.wallet.sign(auctionTxs.bid, passphrase);
        }
        await req.wallet.sign(auctionTxs.reveal, passphrase);
      }

      return res.json(200, {
        bid: auctionTxs.bid.getJSON(this.network),
        reveal: auctionTxs.reveal.getJSON(this.network)
      });
>>>>>>> 208d1019
    });

    // Create Reveal
    this.post('/wallet/:id/reveal', async (req, res) => {
      const valid = Validator.fromRequest(req);
      const name = valid.str('name');
      const passphrase = valid.str('passphrase');
      const broadcast = valid.bool('broadcast', true);
      const sign = valid.bool('sign', true);

      assert(broadcast ? sign : true, 'Must sign when broadcasting.');

      if (!name) {
        const tx = await req.wallet.sendRevealAll();
        return res.json(200, tx.getJSON(this.network));
      }

      const options = TransactionOptions.fromValidator(valid);
      const mtx = await req.wallet.createReveal(name, options);

      if (broadcast) {
        const tx = await req.wallet.sendMTX(mtx, passphrase);
        return res.json(200, tx.getJSON(this.network));
      }

      if (sign)
        await req.wallet.sign(mtx, passphrase);

      return res.json(200, mtx.getJSON(this.network));
    });

    // Create Batch Reveal
    this.post('/wallet/:id/batch/reveal', async (req, res) => {
      const valid = Validator.fromRequest(req);
      const names = valid.array('names');
      const passphrase = valid.str('passphrase');
      const broadcast = valid.bool('broadcast', true);
      const sign = valid.bool('sign', true);

      assert(names && names.length > 0, 'Names are required.');
      assert(broadcast ? sign : true, 'Must sign when broadcasting.');

      const options = TransactionOptions.fromValidator(valid);
      const {mtx, errorMessages} = await req.wallet
        .createBatchReveal(names, options);

      if (broadcast) {
        const tx = await req.wallet.sendMTX(mtx, passphrase);
        return res.json(200, {tx: tx.getJSON(this.network),
          errors: errorMessages});
      }

      if (sign)
        await req.wallet.sign(mtx, passphrase);

      return res.json(200, {tx: mtx.getJSON(this.network),
        errorMessages: errorMessages});
    });

    // Create Batch Finish (Redeem or Register)
    this.post('/wallet/:id/batch/finish', async (req, res) => {
      const valid = Validator.fromRequest(req);
      const finishRequests = valid.array('finishRequests');
      const passphrase = valid.str('passphrase');

      assert(finishRequests && finishRequests.length > 0,
        'FinishRequests are required.');

      finishRequests.forEach((element) => {
        const validator = new Validator(element);
        if (!validator.has('name') || !validator.has('data'))
          throw new Error('name and data must be present in every element.');

        validator.str('name');
        validator.obj('data');

        const dataValidator = new Validator(element.data);
        dataValidator.array('records');
      });

      const formattedFinishRequests = finishRequests.map(({name, data}) => {
        return {name, data: Resource.fromJSON(data)};
      });

      const options = TransactionOptions.fromValidator(valid);
      const finishCache = req.wallet.sendFinishResults;

      const uniqueNames = [];
      const processedFinishes = [];

      formattedFinishRequests.forEach(({name, data}) => {
        const cachedResponse = finishCache.get(name);
        if (!cachedResponse) {
          uniqueNames.push({name, data});
        } else {
          cachedResponse.forEach(cachedName =>
            processedFinishes.push(cachedName));
        }
      });

      let errorMessages = [];
      if (uniqueNames.length > 0) {
        const nameHashMap = new Map();
        uniqueNames.forEach(({name, data}) => {
          const nameHash = rules.hashName(name).toString('hex');
          nameHashMap.set(nameHash, name);
        });

        // always broadcast
        const finishResponse = await req.wallet.createBatchFinish(
          uniqueNames,
          options
        );
        errorMessages = finishResponse.errorMessages;

        const tx = await req.wallet.sendMTX(finishResponse.mtx, passphrase);
        const txJSON = tx.getJSON(this.network);

        util.postProcessBatchFinishes(
          txJSON,
          finishCache,
          nameHashMap,
          processedFinishes
        );
      }

      return res.json(200, {
        processedFinishes,
        errorMessages
      });
    });

    // Create Redeem
    this.post('/wallet/:id/redeem', async (req, res) => {
      const valid = Validator.fromRequest(req);
      const name = valid.str('name');
      const passphrase = valid.str('passphrase');
      const broadcast = valid.bool('broadcast', true);
      const sign = valid.bool('sign', true);

      assert(broadcast ? sign : true, 'Must sign when broadcasting.');

      if (!name) {
        const tx = await req.wallet.sendRedeemAll();
        return res.json(200, tx.getJSON(this.network));
      }

      const options = TransactionOptions.fromValidator(valid);
      const mtx = await req.wallet.createRedeem(name, options);

      if (broadcast) {
        const tx = await req.wallet.sendMTX(mtx, passphrase);
        return res.json(200, tx.getJSON(this.network));
      }

      if (sign)
        await req.wallet.sign(mtx, passphrase);

      return res.json(200, mtx.getJSON(this.network));
    });

    // Create Update
    this.post('/wallet/:id/update', async (req, res) => {
      const valid = Validator.fromRequest(req);
      const name = valid.str('name');
      const data = valid.obj('data');
      const passphrase = valid.str('passphrase');
      const broadcast = valid.bool('broadcast', true);
      const sign = valid.bool('sign', true);
      const idempotencyKey = valid.str('idempotencyKey');

      assert(broadcast ? sign : true, 'Must sign when broadcasting.');
      assert(name, 'Must pass name.');
      assert(data, 'Must pass data.');
      if (idempotencyKey) {
        assert(
          broadcast && sign,
          'Must sign and broadcast if using idempotency cache'
        );
      }

      let resource;
      try {
        resource = Resource.fromJSON(data);
      } catch (e) {
        return res.json(400);
      }

      const options = TransactionOptions.fromValidator(valid);

      const {result, fromCache} = await req.wallet.withBidCache(
        idempotencyKey,
        () => {
          return req.wallet.createUpdate(name, resource, options);
        }
      );
      const mtx = result;
      res.setHeader('From-Cache', fromCache);

      if (broadcast) {
        const tx = await req.wallet.sendMTX(mtx, passphrase);
        return res.json(200, tx.getJSON(this.network));
      }

      if (sign)
        await req.wallet.sign(mtx, passphrase);

      return res.json(200, mtx.getJSON(this.network));
    });

    // Create raw Update
    this.post('/wallet/:id/update/raw', async (req, res) => {
      const valid = Validator.fromRequest(req);
      const name = valid.str('name');
      const resourceHex = valid.str('resourceHex');
      const passphrase = valid.str('passphrase');
      const broadcast = valid.bool('broadcast', true);
      const sign = valid.bool('sign', true);

      assert(broadcast ? sign : true, 'Must sign when broadcasting.');
      assert(name, 'Must pass name.');
      assert(resourceHex, 'Must pass resourceHex.');

      const options = TransactionOptions.fromValidator(valid);
      const mtx = await req.wallet.createRawUpdate(name, resourceHex, options);

      if (broadcast) {
        const tx = await req.wallet.sendMTX(mtx, passphrase);
        return res.json(200, tx.getJSON(this.network));
      }

      if (sign)
        await req.wallet.sign(mtx, passphrase);

      return res.json(200, mtx.getJSON(this.network));
    });

    // Create Renewal
    this.post('/wallet/:id/renewal', async (req, res) => {
      const valid = Validator.fromRequest(req);
      const name = valid.str('name');
      const passphrase = valid.str('passphrase');
      const broadcast = valid.bool('broadcast', true);
      const sign = valid.bool('sign', true);

      assert(broadcast ? sign : true, 'Must sign when broadcasting.');
      assert(name, 'Must pass name.');

      const options = TransactionOptions.fromValidator(valid);
      const mtx = await req.wallet.createRenewal(name, options);

      if (broadcast) {
        const tx = await req.wallet.sendMTX(mtx, passphrase);
        return res.json(200, tx.getJSON(this.network));
      }

      if (sign)
        await req.wallet.sign(mtx, passphrase);

      return res.json(200, mtx.getJSON(this.network));
    });

    // Create Transfer
    this.post('/wallet/:id/transfer', async (req, res) => {
      const valid = Validator.fromRequest(req);
      const name = valid.str('name');
      const address = valid.str('address');
      const passphrase = valid.str('passphrase');
      const broadcast = valid.bool('broadcast', true);
      const sign = valid.bool('sign', true);
      const idempotencyKey = valid.str('idempotencyKey');

      assert(broadcast ? sign : true, 'Must sign when broadcasting.');
      assert(name, 'Must pass name.');
      assert(address, 'Must pass address.');

      const addr = Address.fromString(address, this.network);
      const options = TransactionOptions.fromValidator(valid);
      const {result, fromCache} = await req.wallet.withTransferCache(
        idempotencyKey,
        () => {
          return req.wallet.createTransfer(name, addr, options);
        }
      );
      const mtx = result;
      res.setHeader('From-Cache', fromCache);

      if (broadcast) {
        const tx = await req.wallet.sendMTX(mtx, passphrase);
        return res.json(200, tx.getJSON(this.network));
      }

      if (sign)
        await req.wallet.sign(mtx, passphrase);

      return res.json(200, mtx.getJSON(this.network));
    });

    // Create Cancel
    this.post('/wallet/:id/cancel', async (req, res) => {
      const valid = Validator.fromRequest(req);
      const name = valid.str('name');
      const passphrase = valid.str('passphrase');
      const broadcast = valid.bool('broadcast', true);
      const sign = valid.bool('sign', true);

      assert(broadcast ? sign : true, 'Must sign when broadcasting.');
      assert(name, 'Must pass name.');

      const options = TransactionOptions.fromValidator(valid);
      const mtx = await req.wallet.createCancel(name, options);

      if (broadcast) {
        const tx = await req.wallet.sendMTX(mtx, passphrase);
        return res.json(200, tx.getJSON(this.network));
      }

      if (sign)
        await req.wallet.sign(mtx, passphrase);

      return res.json(200, mtx.getJSON(this.network));
    });

    // Create Finalize
    this.post('/wallet/:id/finalize', async (req, res) => {
      const valid = Validator.fromRequest(req);
      const name = valid.str('name');
      const passphrase = valid.str('passphrase');
      const broadcast = valid.bool('broadcast', true);
      const sign = valid.bool('sign', true);
      const idempotencyKey = valid.str('idempotencyKey');

      assert(broadcast ? sign : true, 'Must sign when broadcasting.');
      assert(name, 'Must pass name.');

      const options = TransactionOptions.fromValidator(valid);
      const {result, fromCache} = await req.wallet.withFinalizeCache(
        idempotencyKey,
        () => {
          return req.wallet.createFinalize(name, options);
        }
      );
      const mtx = result;
      res.setHeader('From-Cache', fromCache);

      if (broadcast) {
        const tx = await req.wallet.sendMTX(mtx, passphrase);
        return res.json(200, tx.getJSON(this.network));
      }

      if (sign)
        await req.wallet.sign(mtx, passphrase);

      return res.json(200, mtx.getJSON(this.network));
    });

    // Create Revoke
    this.post('/wallet/:id/revoke', async (req, res) => {
      const valid = Validator.fromRequest(req);
      const name = valid.str('name');
      const passphrase = valid.str('passphrase');
      const broadcast = valid.bool('broadcast', true);
      const sign = valid.bool('sign', true);

      assert(broadcast ? sign : true, 'Must sign when broadcasting.');
      assert(name, 'Must pass name.');

      const options = TransactionOptions.fromValidator(valid);
      const mtx = await req.wallet.createRevoke(name, options);

      if (broadcast) {
        const tx = await req.wallet.sendMTX(mtx, passphrase);
        return res.json(200, tx.getJSON(this.network));
      }

      if (sign)
        await req.wallet.sign(mtx, passphrase);

      return res.json(200, mtx.getJSON(this.network));
    });
  }

  /**
   * Initialize websockets.
   * @private
   */

  initSockets() {
    const handleTX = (event, wallet, tx, details) => {
      const name = `w:${wallet.id}`;

      if (!this.channel(name) && !this.channel('w:*'))
        return;

      const json = details.getJSON(this.network, this.wdb.liveHeight());

      if (this.channel(name))
        this.to(name, event, wallet.id, json);

      if (this.channel('w:*'))
        this.to('w:*', event, wallet.id, json);
    };

    this.wdb.on('tx', (wallet, tx, details) => {
      handleTX('tx', wallet, tx, details);
    });

    this.wdb.on('confirmed', (wallet, tx, details) => {
      handleTX('confirmed', wallet, tx, details);
    });

    this.wdb.on('unconfirmed', (wallet, tx, details) => {
      handleTX('unconfirmed', wallet, tx, details);
    });

    this.wdb.on('conflict', (wallet, tx, details) => {
      handleTX('conflict', wallet, tx, details);
    });

    this.wdb.on('balance', (wallet, balance) => {
      const name = `w:${wallet.id}`;

      if (!this.channel(name) && !this.channel('w:*'))
        return;

      const json = balance.toJSON();

      if (this.channel(name))
        this.to(name, 'balance', wallet.id, json);

      if (this.channel('w:*'))
        this.to('w:*', 'balance', wallet.id, json);
    });

    this.wdb.on('address', (wallet, receive) => {
      const name = `w:${wallet.id}`;

      if (!this.channel(name) && !this.channel('w:*'))
        return;

      const json = [];

      for (const addr of receive)
        json.push(addr.getJSON(this.network));

      if (this.channel(name))
        this.to(name, 'address', wallet.id, json);

      if (this.channel('w:*'))
        this.to('w:*', 'address', wallet.id, json);
    });
  }

  /**
   * Handle new websocket.
   * @private
   * @param {WebSocket} socket
   */

  handleSocket(socket) {
    socket.hook('auth', (...args) => {
      if (socket.channel('auth'))
        throw new Error('Already authed.');

      if (!this.options.noAuth) {
        const valid = new Validator(args);
        const key = valid.str(0, '');

        if (key.length > 255)
          throw new Error('Invalid API key.');

        const data = Buffer.from(key, 'utf8');
        const hash = sha256.digest(data);

        if (!safeEqual(hash, this.options.apiHash))
          throw new Error('Invalid API key.');
      }

      socket.join('auth');

      this.logger.info('Successful auth from %s.', socket.host);

      this.handleAuth(socket);

      return null;
    });
  }

  /**
   * Handle new auth'd websocket.
   * @private
   * @param {WebSocket} socket
   */

  handleAuth(socket) {
    socket.hook('join', async (...args) => {
      const valid = new Validator(args);
      const id = valid.str(0, '');
      const token = valid.buf(1);

      if (!id)
        throw new Error('Invalid parameter.');

      if (!this.options.walletAuth) {
        socket.join('admin');
      } else if (token) {
        if (safeEqual(token, this.options.adminToken))
          socket.join('admin');
      }

      if (socket.channel('admin') || !this.options.walletAuth) {
        socket.join(`w:${id}`);
        return null;
      }

      if (id === '*')
        throw new Error('Bad token.');

      if (!token)
        throw new Error('Invalid parameter.');

      let wallet;
      try {
        wallet = await this.wdb.auth(id, token);
      } catch (e) {
        this.logger.info('Wallet auth failure for %s: %s.', id, e.message);
        throw new Error('Bad token.');
      }

      if (!wallet)
        throw new Error('Wallet does not exist.');

      this.logger.info('Successful wallet auth for %s.', id);

      socket.join(`w:${id}`);

      return null;
    });

    socket.hook('leave', (...args) => {
      const valid = new Validator(args);
      const id = valid.str(0, '');

      if (!id)
        throw new Error('Invalid parameter.');

      socket.leave(`w:${id}`);

      return null;
    });
  }
}

class HTTPOptions {
  /**
   * HTTPOptions
   * @alias module:http.HTTPOptions
   * @constructor
   * @param {Object} options
   */

  constructor(options) {
    this.network = Network.primary;
    this.logger = null;
    this.node = null;
    this.apiKey = base58.encode(random.randomBytes(20));
    this.apiHash = sha256.digest(Buffer.from(this.apiKey, 'ascii'));
    this.adminToken = random.randomBytes(32);
    this.serviceHash = this.apiHash;
    this.noAuth = false;
    this.cors = false;
    this.walletAuth = false;

    this.prefix = null;
    this.host = '127.0.0.1';
    this.port = 8080;
    this.ssl = false;
    this.keyFile = null;
    this.certFile = null;

    this.fromOptions(options);
  }

  /**
   * Inject properties from object.
   * @private
   * @param {Object} options
   * @returns {HTTPOptions}
   */

  fromOptions(options) {
    assert(options);
    assert(options.node && typeof options.node === 'object',
      'HTTP Server requires a WalletDB.');

    this.node = options.node;
    this.network = options.node.network;
    this.logger = options.node.logger;
    this.port = this.network.walletPort;

    if (options.logger != null) {
      assert(typeof options.logger === 'object');
      this.logger = options.logger;
    }

    if (options.apiKey != null) {
      assert(typeof options.apiKey === 'string',
        'API key must be a string.');
      assert(options.apiKey.length <= 255,
        'API key must be under 255 bytes.');
      this.apiKey = options.apiKey;
      this.apiHash = sha256.digest(Buffer.from(this.apiKey, 'ascii'));
    }

    if (options.adminToken != null) {
      if (typeof options.adminToken === 'string') {
        assert(options.adminToken.length === 64,
          'Admin token must be a 32 byte hex string.');
        const token = Buffer.from(options.adminToken, 'hex');
        assert(token.length === 32,
          'Admin token must be a 32 byte hex string.');
        this.adminToken = token;
      } else {
        assert(Buffer.isBuffer(options.adminToken),
          'Admin token must be a hex string or buffer.');
        assert(options.adminToken.length === 32,
          'Admin token must be 32 bytes.');
        this.adminToken = options.adminToken;
      }
    }

    if (options.noAuth != null) {
      assert(typeof options.noAuth === 'boolean');
      this.noAuth = options.noAuth;
    }

    if (options.cors != null) {
      assert(typeof options.cors === 'boolean');
      this.cors = options.cors;
    }

    if (options.walletAuth != null) {
      assert(typeof options.walletAuth === 'boolean');
      this.walletAuth = options.walletAuth;
    }

    if (options.prefix != null) {
      assert(typeof options.prefix === 'string');
      this.prefix = options.prefix;
      this.keyFile = path.join(this.prefix, 'key.pem');
      this.certFile = path.join(this.prefix, 'cert.pem');
    }

    if (options.host != null) {
      assert(typeof options.host === 'string');
      this.host = options.host;
    }

    if (options.port != null) {
      assert((options.port & 0xffff) === options.port,
        'Port must be a number.');
      this.port = options.port;
    }

    if (options.ssl != null) {
      assert(typeof options.ssl === 'boolean');
      this.ssl = options.ssl;
    }

    if (options.keyFile != null) {
      assert(typeof options.keyFile === 'string');
      this.keyFile = options.keyFile;
    }

    if (options.certFile != null) {
      assert(typeof options.certFile === 'string');
      this.certFile = options.certFile;
    }

    // Allow no-auth implicitly
    // if we're listening locally.
    if (!options.apiKey) {
      if (this.host === '127.0.0.1' || this.host === '::1')
        this.noAuth = true;
    }

    return this;
  }

  /**
   * Instantiate http options from object.
   * @param {Object} options
   * @returns {HTTPOptions}
   */

  static fromOptions(options) {
    return new HTTPOptions().fromOptions(options);
  }
}

class TransactionOptions {
  /**
   * TransactionOptions
   * @alias module:http.TransactionOptions
   * @constructor
   * @param {Validator} valid
   */

  constructor(valid) {
    if (valid)
      return this.fromValidator(valid);
  }

  /**
   * Inject properties from Validator.
   * @private
   * @param {Validator} valid
   * @returns {TransactionOptions}
   */

  fromValidator(valid) {
    assert(valid);

    this.rate = valid.u64('rate');
    this.maxFee = valid.u64('maxFee');
    this.selection = valid.str('selection');
    this.smart = valid.bool('smart');
    this.account = valid.str('account');
    this.locktime = valid.u64('locktime');
    this.sort = valid.bool('sort');
    this.subtractFee = valid.bool('subtractFee');
    this.subtractIndex = valid.i32('subtractIndex');
    this.depth = valid.u32(['confirmations', 'depth']);
    this.paths = valid.bool('paths');
    this.outputs = [];

    if (valid.has('outputs')) {
      const outputs = valid.array('outputs');

      for (const output of outputs) {
        const valid = new Validator(output);

        let addr = valid.str('address');

        if (addr)
          addr = Address.fromString(addr, this.network);

        let covenant = valid.obj('covenant');

        if (covenant)
          covenant = Covenant.fromJSON(covenant);

        this.outputs.push({
          value: valid.u64('value'),
          address: addr,
          covenant: covenant
        });
      }
    }

    return this;
  }

  /*
   * Instantiate transaction options
   * from Validator.
   * @param {Validator} valid
   * @returns {TransactionOptions}
   */

  static fromValidator(valid) {
    return new this().fromValidator(valid);
  }
}

/*
 * Helpers
 */

function enforce(value, msg) {
  if (!value) {
    const err = new Error(msg);
    err.statusCode = 400;
    throw err;
  }
}

function makeDistributionBucket(minValue, maxValue) {
  return {
    minValue,
    maxValue,
    counts: {},
    lockedCounts: {},
    totalValue: 0,
    totalLockedValue: 0
  };
}

/**
 * @param {Covenant} covenant a covenant to check
 * @returns {Boolean} whether or not the covenant is 'Locked'
 */
// eslint-disable-next-line no-inner-declarations
function isLockedCovenant(covenant) {
  const lockedTypes = [
    rules.types.BID,
    rules.types.FINALIZE,
    rules.types.REGISTER,
    rules.types.REVEAL,
    rules.types.REVOKE,
    rules.types.TRANSFER,
    rules.types.UPDATE
  ];
  return lockedTypes.includes(covenant.type);
}

/*
 * Expose
 */

module.exports = HTTP;<|MERGE_RESOLUTION|>--- conflicted
+++ resolved
@@ -1293,7 +1293,6 @@
       return res.json(200, mtx.getJSON(this.network));
     });
 
-<<<<<<< HEAD
     // Batch Bid
     this.post('/wallet/:id/batch/bid', async (req, res) => {
       const MAX_BIDS_ARRAY_LENGTH = 200;
@@ -1370,12 +1369,12 @@
         processedBids.forEach(bid => bidResults.push(bid));
       }
 
-      return res.json(200,
-        {
-          processedBids: bidResults,
-          errorMessages: errors
-        });
-=======
+      return res.json(200, {
+        processedBids: bidResults,
+        errorMessages: errors
+      });
+    });
+
     // Create auction-related transactions in advance (bid and reveal for now)
     this.post('/wallet/:id/auction', async (req, res) => {
       const valid = Validator.fromRequest(req);
@@ -1413,7 +1412,6 @@
         bid: auctionTxs.bid.getJSON(this.network),
         reveal: auctionTxs.reveal.getJSON(this.network)
       });
->>>>>>> 208d1019
     });
 
     // Create Reveal
