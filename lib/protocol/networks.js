--- conflicted
+++ resolved
@@ -791,18 +791,10 @@
   renewalPeriod: 500,
   renewalMaturity: 1,
   claimPeriod: 250000,
-<<<<<<< HEAD
   biddingPeriod: 50,
   revealPeriod: 50,
   treeInterval: 50,
   transferLockup: 50,
-=======
-  claimFrequency: 0,
-  biddingPeriod: 5,
-  revealPeriod: 10,
-  treeInterval: 5,
-  transferLockup: 10,
->>>>>>> 375ef411
   revocationDelay: 50,
   auctionMaturity: 50 + 50 + 50,
   noRollout: false,
