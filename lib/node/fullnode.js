--- conflicted
+++ resolved
@@ -147,32 +147,6 @@
       cors: this.config.bool('cors')
     });
 
-<<<<<<< HEAD
-    this.ns = new RootServer({
-      logger: this.logger,
-      key: this.identityKey,
-      host: this.config.str('ns-host'),
-      port: this.config.uint('ns-port', this.network.nsPort),
-      lookup: key => this.chain.db.tree.get(key),
-      publicHost: this.config.str('public-host'),
-      suffix: options.suffix,
-      soaRewrite: options.soaRewrite,
-      dnssec: options.dnssec
-    });
-
-    this.rs = new RecursiveServer({
-      logger: this.logger,
-      key: this.identityKey,
-      host: this.config.str('rs-host'),
-      port: this.config.uint('rs-port', this.network.rsPort),
-      stubHost: this.ns.host,
-      stubPort: this.ns.port,
-      noUnbound: this.config.bool('rs-no-unbound'),
-      suffix: options.suffix,
-      soaRewrite: options.soaRewrite,
-      dnssec: options.dnssec
-    });
-=======
     if (!this.config.bool('no-dns')) {
       this.ns = new RootServer({
         logger: this.logger,
@@ -195,7 +169,6 @@
         });
       }
     }
->>>>>>> 375ef411
 
     this.init();
   }
