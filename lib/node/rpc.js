--- conflicted
+++ resolved
@@ -2553,7 +2553,6 @@
     return resource.toJSON();
   }
 
-<<<<<<< HEAD
   async emitNamebaseEvent(args) {
     if (args.length < 1)
       throw new RPCError(errs.MISC_ERROR, 'emitnamebaseevent ( ...args )');
@@ -2562,7 +2561,10 @@
     const eventName = valid.str(0);
 
     this.emit(`namebase-${eventName}`, args.slice(1));
-=======
+
+    return null;
+  }
+
   async resetRootCache(args, help) {
     if (help || args.length !== 0)
       throw new RPCError(errs.MISC_ERROR, 'resetrootcache');
@@ -2572,7 +2574,6 @@
 
     this.node.ns.resetCache();
 
->>>>>>> 97737f15
     return null;
   }
 
